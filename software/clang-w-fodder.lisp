;;; clang-w-fodder.lisp

;;; clang software representation with a
;;; JSON 'database' containing AST entries
;;; as fodder for the evolution process.

;;; Each AST entry in the JSON 'database'
;;; contains source text and, where applicable,
;;; the corresponding binary source code.
(in-package :software-evolution)

(defvar *json-database* (make-hash-table :test 'equal)
  "A database of source code snippets, grouped by AST class name.")

(defvar *json-database-bins* (lambda (x) "undefined-class")
  "The inverse cumulative distribution function for the AST class name of
a uniformly selected element of the JSON database.")

(defun random-snippet ()
  (assert (not (null *json-database-bins*)) (*json-database-bins*)
          "*json-database-bins* must be precomputed.")
  (let* ((binprob (random 1.0))
         (bin (cdr (find-if (lambda (datum)
                              (<= binprob (car datum))) *json-database-bins*))))
    (random-elt (gethash bin *json-database* '("/* bad snippet */")))))

<<<<<<< HEAD
(defun load-json-db (json-dir)
  (loop for json-file in (directory json-dir) do
    (setq *clang-fodder* 
      (append *clang-fodder*
        (with-open-file (json-stream json-file)
          (json:decode-json-from-source json-stream)))))
  *clang-fodder*)

(defmethod pick-json ((clang-w-fodder clang-w-fodder))
  (let ((ast-entry (random-elt (json-db clang-w-fodder))))
    (dolist (json-value ast-entry)
      (if (eq :SRC--TEXT (car json-value))
        (return (cdr json-value))))))
=======
(defun populate-*json-database-bins* ()
  (let ((total 0)
        (totalp 0))

    (setq *json-database-bins* '())
    (maphash (lambda (k v)
               (setf total (+ total (length v))))
             *json-database*)

    (maphash (lambda (k v)
               (setq totalp (+ totalp (/ (length v) total)))
               (setq *json-database-bins*
                     (cons (cons totalp k) *json-database-bins*)))
             *json-database*)

    (reverse *json-database-bins*)))

(defclass clang-w-fodder (clang) ())

(defmethod from-file :before ((obj clang-w-fodder) path)
  (assert (not (null *json-database-bins*))))

(defun clang-w-fodder-setup-db (json-db-path)
  ;; Clobber the existing database
  (setq *json-database* (make-hash-table :test 'equal))
  (setq *json-database-bins* '())

  ;; Load the snippet database and classify by AST class.
  (dolist (snippet (with-open-file (json-stream json-db-path)
                     (json:decode-json-from-source json-stream)))
    (let* ((ast-class (aget :AST--CLASS snippet))
           (cur (gethash ast-class *json-database*)))
      (setf (gethash ast-class *json-database*) (cons snippet cur))))

  ;; Compute the bin sizes so that (random-snippet) becomes useful.
  (populate-*json-database-bins*))

(defun nonempty-lines (text)
  (remove-if (lambda (x) (string= x ""))
             (split-sequence #\Newline text)))

(defmethod get-vars-in-scope ((clang-w-fodder clang-w-fodder) pt)
  (with-temp-file-of (src (ext clang-w-fodder)) (genome clang-w-fodder)
    (multiple-value-bind (stdout stderr exit)
        (shell "clang-mutate -get-scope=~a -stmt1=~a ~a -- ~{~a~^ ~}"
             20
             pt
             src (flags clang-w-fodder))
      (nonempty-lines stdout))))

;; Returns multiple values: (stmt-class-string has-semicolon)
(defmethod get-stmt-info ((clang-w-fodder clang-w-fodder) pt)
  (with-temp-file-of (src (ext clang-w-fodder)) (genome clang-w-fodder)
     (multiple-value-bind (stdout stderr exit)
         (shell "clang-mutate -get-info -stmt1=~a ~a -- ~{~a~^ ~}"
                pt
                src
                (flags clang-w-fodder))
       (apply #'values
        (let ((result (nonempty-lines stdout)))
          (if (not (equal (length result) 2))
              '("[unknown-class]" nil)
              (list (car result)
                    (equal (cadr result) "has-semi"))))))))

(defmethod pick-any-json ((clang-w-fodder clang-w-fodder) pt)
  (let ((stmt-info (get-stmt-info clang-w-fodder pt)))
    (multiple-value-bind (ast-class has-semi) stmt-info
      (prepare-code-snippet clang-w-fodder
                            pt
                            (random-snippet)
                            has-semi))))

(defmethod pick-json-by-class ((clang-w-fodder clang-w-fodder) pt)
  (let ((stmt-info (get-stmt-info clang-w-fodder pt)))
    (multiple-value-bind (ast-class has-semi) stmt-info
      (let ((asts (gethash ast-class *json-database* '())))
        (prepare-code-snippet clang-w-fodder
                              pt
                              (if (null asts)
                                  (random-snippet)
                                  (random-elt asts)) 
                              has-semi)))))

(defmethod prepare-code-snippet ((clang-w-fodder clang-w-fodder)
                                 pt
                                 snippet
                                 has-semi)
  (let ((raw-code   (aget :SRC--TEXT snippet))
        (free-vars  (aget :UNBOUND--VALS snippet))
        (scope-vars (get-vars-in-scope clang-w-fodder pt)))
    (concatenate 'string
      (json-string-unescape
       (apply-replacements
        (map 'list
             (lambda (x)
               (cons x (or (random-elt-with-decay scope-vars 0.5)
                           "/* no bound vars */")))
             free-vars) raw-code))
      (if has-semi ";" ""))))
>>>>>>> 91223eb8

(defmethod mutate ((clang-w-fodder clang-w-fodder))
  (unless (> (size clang-w-fodder) 0)
    (error 'mutate :text "No valid IDS" :obj clang-w-fodder))
  (unless (> (hash-table-size *json-database*) 0)
    (error 'mutate :text "No valid JSON 'database' for fodder"
           :obj clang-w-fodder))

  (setf (fitness clang-w-fodder) nil)

  (let ((op (case (random-elt '(cut insert swap set-value insert-value))
              (cut          `(:cut ,(pick-bad clang-w-fodder)))
              (insert       `(:insert ,(pick-bad clang-w-fodder)
                                      ,(pick-good clang-w-fodder)))
              (swap         `(:swap ,(pick-bad clang-w-fodder)
                                    ,(pick-good clang-w-fodder)))
              (set-value    (let ((good (pick-good clang-w-fodder)))
                              `(:set-value ,good
                                           ,(pick-json-by-class clang-w-fodder
                                                                good))))
              (insert-value (let ((good (pick-good clang-w-fodder)))
                              `(:insert-value ,good
                                              ,(pick-any-json clang-w-fodder
                                                              good)))))))
    (apply-mutation clang-w-fodder op)
    (values clang-w-fodder op)))

(defmethod apply-mutation :around ((clang-w-fodder clang-w-fodder) mut)
   (call-next-method clang-w-fodder mut))

(defmethod apply-mutation ((clang-w-fodder clang-w-fodder) op)
  (with-temp-file-of (src (ext clang-w-fodder)) (genome clang-w-fodder)
    (multiple-value-bind (stdout stderr exit)
      (shell "clang-mutate ~a ~a ~a -- ~{~a~^ ~}|tail -n +2"
             (ecase (car op)
               (:cut          "-cut")
               (:insert       "-insert")
               (:swap         "-swap")
               (:set-value    "-set")
               (:insert-value "-insert-value")
               (:ids          "-ids"))
             (mapconcat (lambda (pair)
                          (if (stringp (cdr pair))
                              (format nil "-value='~a'" (cdr pair))
                              (format nil "-stmt~d=~d" (car pair) (cdr pair))))
                        (loop :for id :in (cdr op) :as i :from 1
                           :collect (cons i id)) " ")
             src (flags clang-w-fodder))
      stdout)))<|MERGE_RESOLUTION|>--- conflicted
+++ resolved
@@ -24,21 +24,6 @@
                               (<= binprob (car datum))) *json-database-bins*))))
     (random-elt (gethash bin *json-database* '("/* bad snippet */")))))
 
-<<<<<<< HEAD
-(defun load-json-db (json-dir)
-  (loop for json-file in (directory json-dir) do
-    (setq *clang-fodder* 
-      (append *clang-fodder*
-        (with-open-file (json-stream json-file)
-          (json:decode-json-from-source json-stream)))))
-  *clang-fodder*)
-
-(defmethod pick-json ((clang-w-fodder clang-w-fodder))
-  (let ((ast-entry (random-elt (json-db clang-w-fodder))))
-    (dolist (json-value ast-entry)
-      (if (eq :SRC--TEXT (car json-value))
-        (return (cdr json-value))))))
-=======
 (defun populate-*json-database-bins* ()
   (let ((total 0)
         (totalp 0))
@@ -139,7 +124,6 @@
                            "/* no bound vars */")))
              free-vars) raw-code))
       (if has-semi ";" ""))))
->>>>>>> 91223eb8
 
 (defmethod mutate ((clang-w-fodder clang-w-fodder))
   (unless (> (size clang-w-fodder) 0)
