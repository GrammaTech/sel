;;; clang.lisp --- clang software representation

;; Copyright (C) 2012 Eric Schulte

;;; License:

;; This program is free software; you can redistribute it and/or modify
;; it under the terms of the GNU General Public License as published by
;; the Free Software Foundation; either version 3, or (at your option)
;; any later version.
;;
;; This program is distributed in the hope that it will be useful,
;; but WITHOUT ANY WARRANTY; without even the implied warranty of
;; MERCHANTABILITY or FITNESS FOR A PARTICULAR PURPOSE. See the
;; GNU General Public License for more details.
;;
;; You should have received a copy of the GNU General Public License
;; along with GNU Emacs; see the file COPYING. If not, write to the
;; Free Software Foundation, Inc., 51 Franklin Street, Fifth Floor,
;; Boston, MA 02110-1301, USA.

;;; Code:
(in-package :software-evolution)

(define-software clang (ast)
  ((compiler :initarg :compiler :accessor compiler :initform "clang")
   (clang-asts :initarg :clang-asts :accessor clang-asts :initform nil)
   (mitochondria :initarg :mitochondria
                 :accessor mitochondria
                 :initform (make-instance 'clang-mito)
                 :copier copy)))

(defgeneric mitochondria (clang)
  (:documentation "Additional 'foreign' genome required to build phenome."))

(defmethod apply-mutation ((clang clang) op)
  (multiple-value-bind (stdout exit)
    (restart-case (clang-mutate clang op) 
      (skip-mutation ()
        :report "Skip mutation and return nil genome" 
        (setf stdout nil))
      (tidy () 
        :report "Call clang-tidy before re-attempting mutation"
        (clang-tidy clang))
      (mutate () 
        :report "Apply another mutation before re-attempting mutations"
        (mutate clang)))
    stdout))

(defmethod apply-mutation :after ((clang clang) op)
  (with-slots (clang-asts) clang
    (when (not (member (car op) '(:ids :list :list-json)))
      (setf clang-asts nil))))

(defun extract-clang-genome (full-genome)
  (keep-lines-after-matching "======^======" full-genome))

(defmethod clang-mutate ((clang clang) op)
  (with-temp-file-of (src-file (ext clang)) (genome-string clang)
    (multiple-value-bind (stdout stderr exit)
      (shell "clang-mutate ~a ~a ~a -- ~a | tail -n +2"
             (ecase (car op)
               (:cut              "-cut")
               (:cut-full-stmt    "-cut")
               (:insert           "-insert")
               (:swap             "-swap")
               (:swap-full-stmt   "-swap")
               (:set-value        "-set")
               (:insert-value     "-insert-value")
               (:insert-full-stmt "-insert-value")
               (:ids              "-ids")
               (:list             "-list")
               (:list-json        "-list -json"))
             (mapconcat 
               (lambda (arg-pair)
                 (ecase (car arg-pair)
                   (:stmt1 
                     (format nil "-stmt1=~d" (cdr arg-pair)))
                   (:stmt2 
                     (format nil "-stmt2=~d" (cdr arg-pair)))
                   (:value 
                     (format nil "-value='~a'" (cdr arg-pair)))
                   (:bin   
                     (when (cdr arg-pair) 
                       (multiple-value-bind (bin exit)
                         (compile-software-object clang src-file)
                         (when (zerop exit)
                           (format nil "-binary=~a" bin)))))))
               (cdr op) 
               " ")
             src-file 
             (mapconcat #'identity (flags clang) " "))
      (declare (ignorable stderr))
      (when (not (zerop exit))
        (if (or (= exit 131)
                (= exit 132)
                (= exit 134)
                (= exit 136)
                (= exit 139))
             (error 'mutate 
               :text (format t 
                        "\"clang-mutate core dump with args ~{~a~^ ~}\""
                        op))
             (error 'mutate
               :text (format t
                        "\"clang-mutate non-zero exit with args ~{~a~^ ~}\""
                        op))))
      (values
       (if (member (car op) '(:ids :list :list-json))
           stdout
         (extract-clang-genome stdout))
       exit))))

(defmethod to-ast-list ((clang clang))
  (with-slots (clang-asts) clang
    (if clang-asts
        clang-asts
        (setf clang-asts
          (let ((list-string (clang-mutate clang `(:list-json (:bin . t)))))
            (unless (zerop (length list-string))
              (json:decode-json-from-source list-string)))))))

(defun containing-asts (ast-list line col)
  (remove-if-not (lambda (snippet)
                   (let ((beg-line (aget :begin--src--line snippet))
                         (end-line (aget :end--src--line snippet))
                         (beg-col (aget :begin--src--col snippet))
                         (end-col (aget :end--src--col snippet)))
                     (and (or (< beg-line line)
                              (and (= beg-line line) (<= beg-col col)))
                          (or (> end-line line)
                              (and (= end-line line) (>= end-col col))))))
                 ast-list))

(defmethod line-breaks ((clang clang))
  (cons 0 (loop :for char :in (coerce (genome-string clang) 'list) :as index 
                :from 0
                :when (equal char #\Newline) :collect index)))

(defmethod to-ast-list-containing-bin-range((clang clang) begin-addr end-addr)
  (let ((ast-list (to-ast-list clang))
        (smallest-enclosing-ast nil)
        (smallest-enclosing-ast-sub-asts nil))
    (dolist (ast-entry ast-list)
      ;; Find the smallest AST which encloses the range [begin-addr, end-addr]
      (when (and (/= (aget :parent--counter ast-entry) 0)
                 (aget :begin--addr ast-entry)
                 (aget :end--addr ast-entry)
                 (<= (aget :begin--addr ast-entry) begin-addr)
                 (<= end-addr (aget :end--addr ast-entry)))
        (if smallest-enclosing-ast
          (when (< (- (aget :end--addr ast-entry)
                      (aget :begin--addr ast-entry))
                   (- (aget :end--addr smallest-enclosing-ast)
                      (aget :begin--addr smallest-enclosing-ast)))
            (setf smallest-enclosing-ast-sub-asts nil)
            (setf smallest-enclosing-ast ast-entry))
          (setf smallest-enclosing-ast ast-entry)))

      ;; Collect all sub-asts of the smallest AST which encloses the 
      ;; range [begin-addr, end-addr].  
      ;; @TODO: This could be optimized further
      ;; to include only those sub-ASTs which have bytes
      ;; in the range begin-addr/end-addr.
      (when (and smallest-enclosing-ast
                 (is-parent-ast? ast-list smallest-enclosing-ast ast-entry))
        (setf smallest-enclosing-ast-sub-asts
              (cons ast-entry smallest-enclosing-ast-sub-asts))))
    (reverse smallest-enclosing-ast-sub-asts)))

(defun is-parent-ast?(ast-list possible-parent-ast ast)
  (cond ((= (aget :counter possible-parent-ast)
            (aget :counter ast)) t)
        ((= (aget :parent--counter ast) 0) nil)
        (t (is-parent-ast? ast-list 
                           possible-parent-ast 
                           (nth (1- (aget :parent--counter ast)) ast-list)))))

(defmethod to-ast-hash-table ((clang clang))
  (let ((ast-hash-table (make-hash-table :test 'equal)))
    (dolist (ast-entry (to-ast-list clang))
      (let* ((ast-class (aget :ast--class ast-entry))
             (cur (gethash ast-class ast-hash-table)))
        (setf (gethash ast-class ast-hash-table) (cons ast-entry cur))))
    ast-hash-table))

;; FIXME: this is biased towards selecting crossover points at
;; ASTs of the least common class.
(defmethod crossover ((a clang) (b clang))
  (let* ((a-asts (to-ast-hash-table a))
         (b-asts (to-ast-hash-table b))
         (random-ast-class (random-hash-table-key a-asts))
         (a-crossover-ast (when-let ((it (gethash random-ast-class a-asts)))
                            (random-elt it)))
         (b-crossover-ast (when-let ((it (gethash random-ast-class b-asts)))
                            (random-elt it)))
         (variant (copy a)))
    (union-mito (mitochondria variant) (mitochondria b))
    (if (and a-crossover-ast b-crossover-ast)
        (let* ((a-crossover-src-ln (aget :end--src--line a-crossover-ast))
               (a-crossover-src-col (aget :end--src--col a-crossover-ast))
               (a-line-breaks (line-breaks a))
               (a-crossover-pt (+ (nth (1- a-crossover-src-ln) a-line-breaks)
                                  a-crossover-src-col))
               (b-crossover-src-ln (aget :begin--src--line b-crossover-ast))
               (b-crossover-src-col (aget :begin--src--col b-crossover-ast))
               (b-line-breaks (line-breaks b))
               (b-crossover-pt (+ (nth (1- b-crossover-src-ln) b-line-breaks)
                                  b-crossover-src-col)))
          (setf (genome-string variant)
                (copy-seq (concatenate
                           'string
                           (subseq (genome-string a) 0 a-crossover-pt)
                           (subseq (genome-string b) b-crossover-pt))))
          (values variant a-crossover-pt b-crossover-pt))
        (values variant nil nil))))

(defmethod genome-string ((clang clang) &optional stream)
  (format stream "~a~%//===============^==================~%~a"
          (genome-string (mitochondria clang))
          (genome clang)))

(defmethod phenome ((clang clang) &key bin)
  (with-temp-file-of (src-file (ext clang)) (genome-string clang)
    (compile-software-object clang src-file :bin bin)))

(defmethod compile-software-object ((clang clang) src-file &key bin)
  (let ((bin (or bin (temp-file-name))))
    (multiple-value-bind (stdout stderr exit)
        (shell "~a ~a -o ~a ~a"
               (compiler clang)
               src-file bin (mapconcat #'identity (flags clang) " "))
      (declare (ignorable stdout stderr))
      (values (if (zerop exit) bin stderr) exit))))

(defmethod clang-tidy ((clang clang))
<<<<<<< HEAD
  (setf (genome-string clang)
        (with-temp-file-of (src (ext clang)) (genome-string clang)
          (multiple-value-bind (stdout stderr exit)
              (shell "clang-tidy -fix -fix-errors -checks=~{~a~^,~} ~a -- ~a 1>&2"
                     '("-cppcore-guidelines-pro-bounds-array-to-pointer-decay"
                       "-google-build-explicit-make-pair"
                       "-google-explicit-constructor"
                       "-google-readability-namespace-comments"
                       "-google-readability-redundant-smartptr-get"
                       "-google-readability-runtime-int"
                       "-google-readability-readability-function-size"
                       "-llvm-namespace-commant"
                       "-llvm-include-order"
                       "-misc-mode-constructor-init"
                       "-misc-noexcept-move-constructor"
                       "-misc-uniqueptr-reset-release"
                       "-modernize*"
                       "-readability-container-size-empty"
                       "-readability-function-size"
                       "-readability-redundant-smart-ptr-get"
                       "-readability-uniqueptr-delete-release")
                     src
                     (mapconcat #'identity (flags clang) " "))
            (declare (ignorable stdout stderr))
            (if (zerop exit) (file-to-string src) (genome-string clang))))))

(defmethod clang-format ((obj clang) &optional style)
  ;; STYLE may be one of LLVM, Google, Chromium, Mozilla, WebKit.
  (setf (genome-string obj)
        (with-temp-file-of (src (ext obj)) (genome-string obj)
          (multiple-value-bind (stdout stderr exit)
              (shell "clang-format ~a ~a "
                     (if style (format nil "-style=~a" style) "")
                     src)
            (declare (ignorable stderr))
            (if (zerop exit) stdout (genome-string obj))))))

(defmethod (setf genome-string) (text (clang clang))
  (setf (genome clang) (extract-clang-genome text)))

(defmethod lines ((obj clang))
  (split-sequence '#\Newline (genome-string obj)))

(defmethod (setf lines) (new (obj clang))
  (setf (genome-string obj) (format nil "~{~a~^~%~}" new)))
=======
  (setf (genome clang)
        (extract-clang-genome
         (with-temp-file-of (src (ext clang)) (genome-string clang)
           (multiple-value-bind (stdout stderr exit)
               (shell "clang-tidy -fix -fix-errors -checks=~{~a~^,~} ~a -- ~a 1>&2"
                      '("-cppcore-guidelines-pro-bounds-array-to-pointer-decay"
                        "-google-build-explicit-make-pair"
                        "-google-explicit-constructor"
                        "-google-readability-namespace-comments"
                        "-google-readability-redundant-smartptr-get"
                        "-google-readability-runtime-int"
                        "-google-readability-readability-function-size"
                        "-llvm-namespace-commant"
                        "-llvm-include-order"
                        "-misc-mode-constructor-init"
                        "-misc-noexcept-move-constructor"
                        "-misc-uniqueptr-reset-release"
                        "-modernize*"
                        "-readability-container-size-empty"
                        "-readability-function-size"
                        "-readability-redundant-smart-ptr-get"
                        "-readability-uniqueptr-delete-release")
                      src
                      (mapconcat #'identity (flags clang) " "))
             (declare (ignorable stdout stderr))
             (if (zerop exit) (file-to-string src) (genome-string clang))))))
  clang)

(defmethod clang-format ((obj clang) &optional style)
  ;; STYLE may be one of LLVM, Google, Chromium, Mozilla, WebKit.
  (setf (genome obj)
        (extract-clang-genome
          (with-temp-file-of (src (ext obj)) (genome-string obj)
             (multiple-value-bind (stdout stderr exit)
                 (shell "clang-format ~a ~a "
                        (if style (format nil "-style=~a" style) "")
                        src)
               (declare (ignorable stderr))
               (if (zerop exit) stdout (genome-string obj))))))
  obj)
>>>>>>> 299a99d1
<|MERGE_RESOLUTION|>--- conflicted
+++ resolved
@@ -234,7 +234,6 @@
       (values (if (zerop exit) bin stderr) exit))))
 
 (defmethod clang-tidy ((clang clang))
-<<<<<<< HEAD
   (setf (genome-string clang)
         (with-temp-file-of (src (ext clang)) (genome-string clang)
           (multiple-value-bind (stdout stderr exit)
@@ -259,7 +258,8 @@
                      src
                      (mapconcat #'identity (flags clang) " "))
             (declare (ignorable stdout stderr))
-            (if (zerop exit) (file-to-string src) (genome-string clang))))))
+            (if (zerop exit) (file-to-string src) (genome-string clang)))))
+  clang)
 
 (defmethod clang-format ((obj clang) &optional style)
   ;; STYLE may be one of LLVM, Google, Chromium, Mozilla, WebKit.
@@ -270,7 +270,8 @@
                      (if style (format nil "-style=~a" style) "")
                      src)
             (declare (ignorable stderr))
-            (if (zerop exit) stdout (genome-string obj))))))
+            (if (zerop exit) stdout (genome-string obj)))))
+  obj)
 
 (defmethod (setf genome-string) (text (clang clang))
   (setf (genome clang) (extract-clang-genome text)))
@@ -279,46 +280,4 @@
   (split-sequence '#\Newline (genome-string obj)))
 
 (defmethod (setf lines) (new (obj clang))
-  (setf (genome-string obj) (format nil "~{~a~^~%~}" new)))
-=======
-  (setf (genome clang)
-        (extract-clang-genome
-         (with-temp-file-of (src (ext clang)) (genome-string clang)
-           (multiple-value-bind (stdout stderr exit)
-               (shell "clang-tidy -fix -fix-errors -checks=~{~a~^,~} ~a -- ~a 1>&2"
-                      '("-cppcore-guidelines-pro-bounds-array-to-pointer-decay"
-                        "-google-build-explicit-make-pair"
-                        "-google-explicit-constructor"
-                        "-google-readability-namespace-comments"
-                        "-google-readability-redundant-smartptr-get"
-                        "-google-readability-runtime-int"
-                        "-google-readability-readability-function-size"
-                        "-llvm-namespace-commant"
-                        "-llvm-include-order"
-                        "-misc-mode-constructor-init"
-                        "-misc-noexcept-move-constructor"
-                        "-misc-uniqueptr-reset-release"
-                        "-modernize*"
-                        "-readability-container-size-empty"
-                        "-readability-function-size"
-                        "-readability-redundant-smart-ptr-get"
-                        "-readability-uniqueptr-delete-release")
-                      src
-                      (mapconcat #'identity (flags clang) " "))
-             (declare (ignorable stdout stderr))
-             (if (zerop exit) (file-to-string src) (genome-string clang))))))
-  clang)
-
-(defmethod clang-format ((obj clang) &optional style)
-  ;; STYLE may be one of LLVM, Google, Chromium, Mozilla, WebKit.
-  (setf (genome obj)
-        (extract-clang-genome
-          (with-temp-file-of (src (ext obj)) (genome-string obj)
-             (multiple-value-bind (stdout stderr exit)
-                 (shell "clang-format ~a ~a "
-                        (if style (format nil "-style=~a" style) "")
-                        src)
-               (declare (ignorable stderr))
-               (if (zerop exit) stdout (genome-string obj))))))
-  obj)
->>>>>>> 299a99d1
+  (setf (genome-string obj) (format nil "~{~a~^~%~}" new)))