;;; clang-instrument --- Instrument C-language source files
(in-package :software-evolution-library)
(in-readtable :curry-compose-reader-macros)


;;;; Instrumentation

(defvar *instrument-log-variable-name* "__sel_trace_file"
  "Variable used for instrumentation.")

(defvar *instrument-log-env-name* "__SEL_TRACE_FILE"
  "Default environment variable in which to store log file.")

(defvar *instrument-handshake-env-name* "__SEL_HANDSHAKE_FILE"
  "Default environment variable in which to store log file.")

(defgeneric instrumented-p (obj)
  (:documentation "Return true if OBJ is instrumented"))

(defgeneric instrument (obj &key points functions functions-after
                                 trace-file trace-env instrument-exit filter)
  (:documentation
   "Instrument OBJ to print AST index before each full statement.

The indices printed here are not clang-mutate counters, but rather the
position of the ast in (asts obj).

<<<<<<< HEAD
Keyword arguments are as follows:
  POINTS --------------- alist of additional values to print at specific points
  FUNCTIONS ------------ functions to calculate instrumentation at each point
  FUNCTIONS-AFTER ------ functions to calculate instrumentation after each point
  TRACE-FILE ----------- file for trace output
  TRACE-ENV ------------ trace output to file specified by ENV variable
  INSTRUMENT-EXIT ------ print counter of function body before exit
  FILTER --------------- function to select a subset of ASTs for instrumentation
=======
* OBJ DOCFIXME

* POINTS alist of additional values to print at specific points
  
* FUNCTIONS  functions to calculate instrumentation at each point
  
* FUNCTIONS-AFTER functions to calculate instrumentation after each point
  
* TRACE-FILE file for trace output
  
* TRACE-ENV trace output to file specified by ENV variable

* INSTRUMENT-EXIT print counter of function body before exit

* FILTER function to select a subset of ASTs for instrumentation

* POSTPROCESS-FUNCTIONS  functions to execute after instrumentation
>>>>>>> 1ff04ca4
"))

(defgeneric uninstrument (obj)
  (:documentation "Remove instrumentation from OBJ"))

(define-constant +write-trace-include+
  "
#ifndef __GT_TRACEDB_INCLUDE
#define __GT_TRACEDB_INCLUDE
#define _GNU_SOURCE
#include <stdio.h>
#include <stdarg.h>
#include <stdint.h>
#include <stdlib.h>
#include <string.h>

enum type_format {
    UNSIGNED,                   /* unsigned integer */
    SIGNED,                     /* signed integer */
    FLOAT,                      /* floating point */
    POINTER,                    /* unsigned, interpret as address */
    BLOB,                       /* arbitrary bytes, do not interpret */
    INVALID_FORMAT
};

enum trace_entry_tag {
    END_ENTRY = 0,
    STATEMENT_ID,
    VARIABLE,
    BUFFER_SIZE,
    AUXILIARY,
    TRACE_TAG_ERROR,
    /* Returned at EOF, should not appear in trace */
    END_OF_TRACE
};

__attribute__((unused))
static void write_trace_id(FILE *out, uint64_t statement_id)
{
    fputc(STATEMENT_ID, out);
    fwrite(&statement_id, sizeof(statement_id), 1, out);
}

__attribute__((unused))
static void write_trace_aux(FILE *out, uint64_t value)
{
    fputc(AUXILIARY, out);
    fwrite(&value, sizeof(value), 1, out);
}

__attribute__((unused))
static void write_end_entry(FILE *out)
{
    fputc(END_ENTRY, out);
    fflush(out);
}

__attribute__((unused))
static void write_trace_variables(FILE *out, uint32_t n_vars, ...)
{
    va_list ap;
    uint32_t i;

    va_start (ap, n_vars);
    for (i = 0; i < n_vars; i++) {
        uint32_t name_index = va_arg(ap, uint32_t);
        uint32_t type_index = va_arg(ap, uint32_t);
        uint32_t size = va_arg(ap, uint32_t);
        enum type_format format = (enum type_format)va_arg(ap, int);

        fputc(VARIABLE, out);
        fwrite(&name_index, sizeof(name_index), 1, out);
        fwrite(&type_index, sizeof(type_index), 1, out);

        /* This code is tricky because va_args are subject to standard
         promotions: smaller integers become ints, and floats become
         doubles. Other types are left alone.
        */
        switch (format) {
        case UNSIGNED:
        case SIGNED:
          switch (size) {
          case 1:
              {
                  char val = va_arg(ap, int);
                  fwrite(&val, sizeof(val), 1, out);
                  break;
              }
          case 2:
              {
                  int16_t val = va_arg(ap, int);
                  fwrite(&val, sizeof(val), 1, out);
                  break;
              }
          case 4:
              {
                  int32_t val = va_arg(ap, int);
                  fwrite(&val, sizeof(val), 1, out);
                  break;
              }
          case 8:
              {
                  int64_t val = va_arg(ap, int);
                  fwrite(&val, sizeof(val), 1, out);
                  break;
              }
          }
          break;
        case FLOAT:
          if (size == 4) {
              float val = (float)va_arg(ap, double);
              fwrite(&val, sizeof(val), 1, out);
              break;
          }
          else {
              double val = va_arg(ap, double);
              fwrite(&val, sizeof(val), 1, out);
              break;
          }
          break;
        case POINTER:
            {
                void *val = va_arg(ap, void*);
                fwrite(&val, sizeof(val), 1, out);
            }
            break;
        case BLOB:
        case INVALID_FORMAT:
        default:
          break;
        }
    }
}

__attribute__((unused))
static void write_trace_blobs(FILE *out, uint32_t n_vars, ...)
{
    va_list ap;
    uint32_t i;

    va_start (ap, n_vars);
    for (i = 0; i < n_vars; i++) {
        uint32_t name_index = va_arg(ap, uint32_t);
        uint32_t type_index = va_arg(ap, uint32_t);
        uint32_t size = va_arg(ap, uint32_t);
        void *value = va_arg(ap, void*);

        fputc(VARIABLE, out);
        fwrite(&name_index, sizeof(name_index), 1, out);
        fwrite(&type_index, sizeof(type_index), 1, out);
        fwrite(&size, sizeof(size), 1, out);
        fwrite(value, size, 1, out);
    }
}
#endif
"
  :test #'string=
  :documentation "C code to include in all instrumented files.")


(define-constant +write-trace-impl+
  "
#ifndef __GT_TRACEDB_IMPL
#define __GT_TRACEDB_IMPL
typedef struct {
    /* Index into the string dictionary which gives the name of the type. */
    uint32_t name_index;
    /* Data format */
    enum type_format format;
    /* Size in bytes. 0 indicates a variable-sized object. */
    uint32_t size;
} type_description;


void write_trace_header(FILE *out, const char **names, uint32_t n_names,
                        const type_description *types, uint32_t n_types)
{
    /* Dictionary of names, as a sequence of NULL-terminated strings */
    uint64_t total_size = 0;
    uint32_t i = 0;
    for (i = 0; i < n_names; i++) {
        total_size += strlen(names[i]) + 1;
    }
    fwrite(&total_size, sizeof(total_size), 1, out);

    for (i = 0; i < n_names; i++) {
        fputs(names[i], out);
        fputc(0, out);
    }

    /* Dictionary of types */
    fwrite(&n_types, sizeof(n_types), 1, out);
    fwrite(types, sizeof(*types), n_types, out);
}
#endif
"
  :test #'string=
  :documentation "C code which implements trace writing.")

(define-constant +write-trace-initialization+
  "
#include <unistd.h>
void __attribute__((constructor(101))) __bi_setup_log_file() {
  const char *handshake_file = getenv(\"~a\");
  if (handshake_file) {
    while (access(handshake_file, 0) != 0) { sleep(1); }
    unlink(handshake_file);
  }
  ~a = ~a;
  const char *names[] = {~{~s, ~}};
  const type_description types[] = {~{~a, ~}};
  write_trace_header(~a, names, ~d, types, ~d);
}
"
  :test #'string=
  :documentation "C code which initializes the trace file")

(define-constant +write-trace-file-definition+
  "FILE *~a;~%"
  :test #'string=
  :documentation "C code which defines the trace file")

(define-constant +write-trace-file-declaration+
  "extern FILE *~a;~%"
  :test #'string=
  :documentation "C code which declares the trace file")

(defclass instrumenter ()
  ((software :accessor software :initarg :software :initform nil)
   (names :accessor names
          :initform (make-hash-table :test #'equal))
   (types :accessor types
          :initform (make-hash-table :test #'equal))
   (type-descriptions :accessor type-descriptions
          :initform (make-hash-table :test #'equal))
   (ast-ids :accessor ast-ids :initform nil))
  (:documentation "DOCFIXME"))

(defclass clang-instrumenter (instrumenter)
  ()
  (:documentation "DOCFIXME"))

(defun array-or-pointer-type (type)
  "DOCFIXME
* TYPE DOCFIXME
"
  ;; array or pointer, but not array of pointers
  (xor (not (emptyp (type-array type)))
       (type-pointer type)))

<<<<<<< HEAD
(defun get-ast-id (instrumenter ast)
=======
(defmethod get-ast-id ((instrumenter instrumenter) ast)
  "DOCFIXME
* INSTRUMENTER DOCFIXME
* AST DOCFIXME
"
>>>>>>> 1ff04ca4
  (gethash ast (ast-ids instrumenter)))

(defmethod initialize-instance :after ((instance instrumenter) &key)
  "DOCFIXME
* INSTANCE DOCFIXME
"
  ;; Values are the same as index-of-ast, but without the linear
  ;; search.
  (when (software instance)
    (setf (ast-ids instance)
          (iter (for ast in (asts (software instance)))
                (for i upfrom 0)
                (with ht = (make-hash-table :test #'eq))
                (setf (gethash ast ht) i)
                (finally (return ht))))))

(defgeneric write-trace-id (instrumenter ast)
  (:documentation "Generate ASTs which write statement ID to trace."))

(defmethod write-trace-id ((instrumenter clang-instrumenter) ast)
  "DOCFIXME
* INSTRUMENTER DOCFIXME
* AST DOCFIXME
"
  (make-call-expr "write_trace_id"
                  (list (make-var-reference *instrument-log-variable-name* nil)
                        (make-literal :unsigned (get-ast-id instrumenter ast)))
                  :fullstmt
                  :full-stmt t
                  :aux-data '((:instrumentation t))))

(defgeneric write-trace-aux (instrumenter value)
  (:documentation "Generate ASTs which write aux entries to trace."))

(defmethod write-trace-aux ((instrumenter clang-instrumenter) value)
  "DOCFIXME
* INSTRUMENTER DOCFIXME
* VALUE DOCFIXME
"
  (declare (ignorable instrumenter))
  (make-call-expr "write_trace_aux"
                  (list (make-var-reference *instrument-log-variable-name* nil)
                        (make-literal :integer value))
                  :fullstmt
                  :full-stmt t
                  :aux-data '((:instrumentation t))))

(defgeneric write-end-entry (instrumenter)
  (:documentation "Generate ASTs which write end-entry flag to trace."))

(defmethod write-end-entry ((instrumenter clang-instrumenter))
  "DOCFIXME
* INSTRUMENTER DOCFIXME
"
  (declare (ignorable instrumenter))
  (make-call-expr "write_end_entry"
                  (list (make-var-reference *instrument-log-variable-name* nil))
                  :fullstmt
                  :full-stmt t
                  :aux-data '((:instrumentation t))))

(defgeneric instrument-return (instrumenter return-stmt return-void)
  (:documentation "Generic ASTs which instrument RETURN-STMT."))

(defmethod instrument-return ((instrumenter clang-instrumenter)
                              return-stmt return-void)
  "DOCFIXME
* INSTRUMENTER DOCFIXME
* RETURN-STMT DOCFIXME
* RETURN-VOID DOCFIXME
"
  (if return-void
      `(,(make-statement :gotostmt :fullstmt '("goto inst_exit")
                         :full-stmt t
                         :aux-data '((:instrumentation t))))
      `(,(make-operator :fullstmt "="
                        (list (make-var-reference "_inst_ret" nil)
                              (car (get-immediate-children
                                     (software instrumenter)
                                     return-stmt)))
                        :full-stmt t
                        :aux-data '((:instrumentation t)))
        ,(make-statement :gotostmt :fullstmt '("goto inst_exit")
                         :full-stmt t
                         :aux-data '((:instrumentation t))))))

(defgeneric instrument-exit (instrumenter function return-void)
  (:documentation "Generate ASTs to instrument exit from FUNCTION."))

(defmethod instrument-exit ((instrumenter clang-instrumenter)
                            function return-void)
  "DOCFIXME
* INSTRUMENTER DOCFIXME
* FUNCTION DOCFIXME
* RETURN-VOID DOCFIXME  
"
  (let ((obj (software instrumenter)))
    `(,(make-label "inst_exit"
                   ;; ast-id hash table uses eq, but function-body will
                   ;; generate a new ast-ref. Search for the original in
                   ;; order to look up the id.
                   (write-trace-id instrumenter
                                   (find-if {equalp (function-body obj
                                                                   function)}
                                            (asts obj)))
                   :aux-data '((:instrumentation t)))
      ,(write-end-entry instrumenter)
      ,(make-statement :ReturnStmt :fullstmt
                       (cons "return "
                             (when (not return-void)
                               (list (make-var-reference "_inst_ret"
                                                         nil))))
                       :full-stmt t
                       :aux-data '((:instrumentation t))))))

(defmethod instrumented-p ((clang clang))
  "DOCFIXME
* CLANG DOCFIXME
"
  (search *instrument-log-variable-name* (genome clang)))

(defmethod instrument ((obj clang) &rest args)
  "DOCFIXME
* OBJ DOCFIXME
* ARGS DOCFIXME
"
  (apply #'instrument (make-instance 'clang-instrumenter :software obj)
         args))

(defmethod instrument
    ((instrumenter clang-instrumenter)
     &key points functions functions-after trace-file trace-env instrument-exit
<<<<<<< HEAD
       (filter #'identity))
=======
     (postprocess-functions (list #'clang-format)) (filter #'identity))
  "DOCFIXME
* INSTRUMENTER DOCFIXME
* POINTS DOCFIXME
* FUNCTIONS DOCFIXME
* FUNCTIONS-AFTER DOCFIXME
* TRACE-FILE DOCFIXME
* TRACE-ENV DOCFIXME
* INSTRUMENT-EXIT DOCFIXME
* POSTPROCESS-FUNCTIONS DOCFIXME
* FILTER DOCFIXME
"
>>>>>>> 1ff04ca4
  (let* ((obj (software instrumenter))
         (entry (get-entry obj))
         ;; Promote every counter key in POINTS to the enclosing full
         ;; statement with a CompoundStmt as a parent.  Otherwise they
         ;; will not appear in the output.
         (points
          (remove nil
            (mapcar (lambda-bind ((ast . value))
                      (let ((parent (enclosing-traceable-stmt obj ast)))
                        (if parent (cons parent value)
                            (warn "Point ~s doesn't match traceable AST."
                                  ast))))
                    points))))
    (labels
        ((last-traceable-stmt (proto)
           (->> (function-body obj proto)
                (get-immediate-children obj)
                (lastcar)
                (enclosing-traceable-stmt obj)))
         (first-traceable-stmt (proto)
           (first (get-immediate-children obj (function-body obj proto))))
         (instrument-ast (ast extra-stmts extra-stmts-after aux-values)
           "Generate instrumentation for AST.
Returns a list of (AST RETURN-TYPE INSTRUMENTATION-BEFORE INSTRUMENTATION-AFTER).
"

           (let* ((function (when instrument-exit
                              (function-containing-ast obj ast)))
                  (return-type (when (and function
                                          (not (ast-void-ret function)))
                                 (find-type obj (ast-ret function)))))

             `(,ast
               ,return-type
               ;; Instrumentation before
               (;; Temp variable for return value
                ,@(when (and instrument-exit
                             (equalp ast (first-traceable-stmt function))
                             return-type)
                        `(,(make-var-decl "_inst_ret" return-type nil
                                          :aux-data '((:instrumentation t)))))
                ;; Instrument before
                ,(write-trace-id instrumenter ast)
                ,@(mapcar {write-trace-aux instrumenter} aux-values)
                ,@extra-stmts
                ,(write-end-entry instrumenter))
               (;; Instrumentation after
                ,@(when functions-after
                        `(,(write-trace-id instrumenter ast)
                          ,@extra-stmts-after
                          ,(write-end-entry instrumenter)))
                ;; Function exit instrumentation
                ,@(when (and instrument-exit
                             (equalp ast (last-traceable-stmt function)))
                        (instrument-exit instrumenter function
                                         (null return-type)))))))
         (ast-ref->ast (ast-ref &key (semi nil)
                        &aux (ast (copy-list (ast-ref-ast ast-ref))))
           (cond ((eq semi :before)
                  (labels ((add-semi-before (ast)
                             (if (stringp (second ast))
                                 (setf (second ast)
                                       (concatenate 'string ";"
                                                    (second ast)))
                                 (add-semi-before (second ast)))))
                    (add-semi-before ast)
                    ast))
                 ((eq semi :after)
                  (append ast (list ";")))
                 ((eq semi :both)
                  (-<>> (make-ast-ref :ast ast)
                        (ast-ref->ast <> :semi :before)
                        (make-ast-ref :ast)
                        (ast-ref->ast <> :semi :after)))
                 (t ast)))
         (apply-instrumentation (ast return-type before after)
           "Insert instrumentation around AST."
           (let* ((*matching-free-var-retains-name-bias* 1.0)
                  (*matching-free-function-retains-name-bias* 1.0)
                  (wrap (not (traceable-stmt-p obj ast)))
                  ;; Look up AST again in case its children have been
                  ;; instrumented
                  (new-ast (make-ast-ref :path (ast-ref-path ast)
                                         :ast (get-ast obj
                                                       (ast-ref-path ast))))
                  (stmts (append (mapcar {ast-ref->ast _ :semi :after} before)
                                 (if (and instrument-exit
                                          (eq (ast-class ast) :ReturnStmt))
                                     (->> (instrument-return instrumenter
                                                             new-ast
                                                             (null return-type))
                                          (mapcar {ast-ref->ast _ :semi :both}))
                                     (->> (ast-ref->ast new-ast)
                                          (list)))
                                 (mapcar {ast-ref->ast _ :semi :both} after))))
             ;; Wrap in compound statement if needed
             (if wrap
                 (apply-mutation-ops
                  obj
                  `((:set (:stmt1 . ,ast)
                          (:value1 . ,(make-statement
                                        :CompoundStmt
                                        :FullStmt
                                        `("{" ,@(interleave stmts ";") ";}")
                                        :full-stmt t
                                        :aux-data '((:instrumentation t)))))))
                 (apply-mutation-ops
                  obj
                  `((:splice (:stmt1 . ,ast)
                             (:value1 . ,stmts))))))))
      (-<>> (asts obj)
            (remove-if-not {can-be-made-traceable-p obj})
            (funcall filter)
            (sort <> #'ast-later-p)
            ;; Generate all instrumentation before applying changes
            (mapcar (lambda (ast)
                      (prog1
                          (instrument-ast ast
                                          (mappend {funcall _ instrumenter ast}
                                                   functions)
                                          (mappend {funcall _ instrumenter ast}
                                                   functions-after)
                                          (when points
                                            (aget ast points :test #'equalp)))
                        (when points
                          (setf (aget ast points :test #'equalp) nil)))))
            (mapc {apply #'apply-instrumentation})))

    ;; Warn about any leftover un-inserted points.
    (mapc (lambda (point)
            (warn "No insertion point found for point ~a." point))
          (remove-if-not #'cdr points))

    ;; Add support code for tracing to obj
    (initialize-tracing obj trace-file trace-env entry instrumenter)
    (when entry
      (prepend-to-genome obj +write-trace-impl+))
    (prepend-to-genome obj +write-trace-include+)

    obj))

(defmethod uninstrument ((clang clang))
  "Remove instrumentation from CLANG"
  (labels ((uninstrument-genome-prologue (clang)
             (with-slots (ast-root) clang
               (setf ast-root
                 (destructuring-bind (first second . rest) (ast-root clang)
                   (list* first
                          (-> second
                              (replace-all
                                +write-trace-impl+
                                "")
                              (replace-all
                                +write-trace-include+
                                "")
                              (replace-all
                                (format nil
                                        +write-trace-file-declaration+
                                        *instrument-log-variable-name*)
                                "")
                              (replace-all
                                (format nil
                                        +write-trace-file-definition+
                                        *instrument-log-variable-name*)
                                ""))
                          rest)))))
           (uninstrument-genome-epilogue (clang)
             (with-slots (ast-root) clang
               (setf ast-root
                 (if (stringp (lastcar (ast-root clang)))
                     (append (butlast (ast-root clang))
                             (-> (subseq (lastcar (ast-root clang))
                                         0
                                         (-<>> (split-sequence
                                                 #\Newline
                                                 +write-trace-initialization+)
                                               (take 2)
                                               (format nil "~{~a~%~}")
                                               (search <>
                                                       (lastcar
                                                         (ast-root clang)))))
                                 (list)))
                     (ast-root clang))))))

    ;; Remove instrumentation setup code
    (uninstrument-genome-prologue clang)
    (uninstrument-genome-epilogue clang)

    ;; Remove instrumented ASTs - blocks first, then individual statements
    (let ((*matching-free-var-retains-name-bias* 1.0)
          (*matching-free-function-retains-name-bias* 1.0))
      (iter (for ast in (->> (asts clang)
                             (remove-if-not [{aget :instrumentation}
                                             {ast-aux-data}])
                             (remove-if-not {block-p clang})
                             (reverse)))
            (apply-mutation-ops clang
                                `((:set (:stmt1 . ,ast)
                                        (:value1 .
                                         ,(->> (get-ast clang (ast-ref-path ast))
                                               (make-ast-ref
                                                 :path (ast-ref-path ast)
                                                 :ast)
                                               (get-immediate-children clang)
                                               (remove-if [{aget :instrumentation}
                                                           {ast-aux-data}])
                                               (first)))))))

      (iter (for ast in (->> (asts clang)
                             (remove-if-not [{aget :instrumentation}
                                             {ast-aux-data}])
                             (remove-if {block-p clang})
                             (reverse)))
            (apply-mutation-ops clang `((:splice (:stmt1 . ,ast)
                                                 (:value1 . nil)))))))

  ;; Return the software object
  clang)

(defgeneric instrumentation-files (project)
  (:documentation
   "Return files in PROJECT in the order which they would be instrumented"))

(defmethod instrumentation-files ((clang-project clang-project))
  "DOCFIXME
* CLANG-PROJECT DOCFIXME
"
  (append (remove-if {get-entry}
                     (evolve-files clang-project)
                     :key #'cdr)
          (remove-if [#'not {get-entry}]
                     (evolve-files clang-project)
                     :key #'cdr)))

(defmethod instrumented-p ((clang-project clang-project))
  "DOCFIXME
* CLANG-PROJECT DOCFIXME
"
  (some #'instrumented-p (mapcar #'cdr (evolve-files clang-project))))

(defmethod instrument ((clang-project clang-project) &rest args)
  "Instrument a project. Arguments are passed through to instrument on
the underlying software objects.

* CLANG-PROJECT DOCFIXME
* ARGS DOCFIXME
"
  (let ((instrumenter (make-instance 'clang-instrumenter))
        (files (if (current-file clang-project)
                   (list (current-file clang-project))
                   (mapcar #'cdr (instrumentation-files clang-project)))))
    (labels
        ((check-ids (file-id ast-id)
           (assert (< file-id (ash 1 +trace-id-file-bits+)))
           (assert (< ast-id (ash 1 +trace-id-statement-bits+))))
         (instrument-file (obj index)
           ;; Send object through clang-mutate to get accurate counters
           (setf (software instrumenter) obj)

           ;; Set AST ids for new file
           (setf (ast-ids instrumenter) (make-hash-table :test #'eq))
           (iter (for ast in (asts obj))
                 (for ast-i upfrom 0)
                 (check-ids index ast-i)
                 (setf (gethash ast (ast-ids instrumenter))
                       (logior (ash 1 63)                            ; flag bit
                               (ash index +trace-id-statement-bits+) ; file ID
                               ast-i)))                              ; AST ID
           (apply #'instrument instrumenter args)))

      ;; Fully instrument evolve-files
      ;; Defer any files with main() to the end, because they need
      ;; code for trace headers which depends on the instrumentation
      ;; of other files.
      (iter (for obj in files)
            (for i upfrom 0)
            (instrument-file obj i))

      ;; Insert log setup code in other-files
      (iter (for obj in (mapcar #'cdr (other-files clang-project)))
            (setf (software instrumenter) obj)
            (when-let ((entry (get-entry obj)))
              (initialize-tracing obj
                                  (plist-get :trace-file args)
                                  (plist-get :trace-env args)
                                  entry
                                  instrumenter)
              (prepend-to-genome obj +write-trace-impl+)
              (prepend-to-genome obj +write-trace-include+)))))

  clang-project)

(defmethod uninstrument ((clang-project clang-project))
  "Remove instrumentation from CLANG-PROJECT"
  (iter (for (src-file . obj) in
             (append (instrumentation-files clang-project)
                     (remove-if-not [{get-entry} #'cdr]
                                    (other-files clang-project))))
        (declare (ignorable src-file))
        (uninstrument obj))
  clang-project)

<<<<<<< HEAD
(defgeneric instrument-c-exprs (instrumenter exprs-and-types print-strings)
  (:documentation "Generate C code to print the values of expressions.
EXPRS-AND-TYPES is a list of (string . clang-type) pairs.
Returns a list of strings containing C source code."))

(defmethod instrument-c-exprs ((instrumenter clang-instrumenter)
                               exprs-and-types print-strings)
=======
Return a list of strings containing C source code.

* INSTRUMENTER DOCFIXME
* EXPRS-AND-TYPES is a list of (string . clang-type) pairs.
"
>>>>>>> 1ff04ca4
  (labels
      ((string-type-p (type)
         (or (string= (type-name type) "string")
             (and (string= (type-name type) "char")
                  (array-or-pointer-type type))))

       (type-format-and-size (type print-strings)
         (let ((unqualified-c-type (type-trace-string type :qualified nil)))
           (cond
             ;; String
             ((and print-strings (string-type-p type))
              '(:BLOB "0"))
             ;; Pointer
             ;; Use sizeof(void*) in case underlying type is not yet declared.
             ((or (starts-with "*" unqualified-c-type :test #'string=)
                  (starts-with "[" unqualified-c-type :test #'string=))
              '(:POINTER "sizeof(void*)"))
             ;; Signed integers
             ((member unqualified-c-type
                      '("char" "int8_t" "wchar_t" "short" "int16_t" "int"
                        "int32_t" "long" "int64_t")
                      :test #'string=)
              (list :SIGNED (format nil "sizeof(~a)"
                                    (type-decl-string type :qualified nil))))
             ;; Unsigned integers
             ((member unqualified-c-type
                      '("unsigned char" "uint8_t" "unsigned short" "uint16_t"
                        "unsigned int" "uint32_t" "unsigned long" "uint64_t"
                        "size_t")
                      :test #'string=)
              (list :UNSIGNED (format nil "sizeof(~a)"
                                      (type-decl-string type :qualified nil))))
             ((string= unqualified-c-type "float")
              '(:FLOAT "sizeof(float)"))
             ((string= unqualified-c-type "double")
              '(:FLOAT "sizeof(double)"))
             ;; Otherwise no instrumentation
             (t '(nil nil)))))

       (get-name-index (name)
         (or (gethash name (names instrumenter))
             (setf (gethash name (names instrumenter))
                   (hash-table-count (names instrumenter)))))

       (type-description-struct (c-type format size)
         (format nil "{~a, ~a, ~a}"
                 (get-name-index c-type)
                 format
                 size))

       (get-type-index (type format size print-strings)
         (let* ((c-type (type-trace-string type))
                (type-id (cons (and print-strings (string-type-p type))
                               c-type)))
           (or (gethash type-id (types instrumenter))
               (progn
                 ;; Adding new type: generate header string
                 (setf (gethash type-id (type-descriptions instrumenter))
                       (type-description-struct c-type format size))
                 (setf (gethash type-id (types instrumenter))
                       (hash-table-count (types instrumenter)))))))
       (make-instrumentation-ast (function-name function-args)
         (when function-args
           (make-statement :CallExpr :FullStmt
                           `(,(make-statement :ImplictCastExpr :generic
                                (list (make-statement :DeclRefExpr :generic
                                                      (list function-name))))
                             ,(format nil "(~a, ~d, ~{~a~^, ~})"
                                          *instrument-log-variable-name*
                                          (length function-args)
                                          function-args))
                           :full-stmt t
                           :aux-data '((:instrumentation t))))))

    (iter (for (expr . type) in exprs-and-types)
          (destructuring-bind (format size)
              (type-format-and-size type print-strings)
            (when format
              (let ((type-index (get-type-index type format size print-strings))
                    (name-index (get-name-index expr)))
                (cond
                  ;; C string
                  ((and print-strings
                        (array-or-pointer-type type)
                        (string= "char" (type-name type)))
                   (collect (format nil "~d, ~d, strlen(~a), ~a"
                                    name-index type-index expr expr)
                     into blob-args))

                  ;; C++ string
                  ((and print-strings
                        (string= "string" (type-name type)))
                   (collect (format nil
                                    "~d, ~d, (~a).length(), (~a).c_str()"
                                    name-index type-index expr expr)
                     into blob-args))

                  ;; Normal variable
                  (t
                   (collect
                       (format nil "~a, ~a, ~a, ~a, ~a"
                               name-index type-index size format expr)
                     into var-args))))))
          (finally
           (return
             (->> (append (&> (make-instrumentation-ast "write_trace_variables"
                                                        var-args)
                              (list))
                          (&> (make-instrumentation-ast "write_trace_blobs"
                                                        blob-args)
                              (list)))
                  (remove-if #'null)))))))

(defgeneric var-instrument (key instrumenter ast &key print-strings)
  (:documentation
   "Return C statements for variable instrumentation.
INSTRUMENTER contains instrumentation state. KEY should be a function
used to pull the variable list out of AST."))

(defmethod var-instrument
  (key (instrumenter instrumenter) (ast ast-ref) &key print-strings)
  "DOCFIXME
* KEY DOCFIXME
* INSTRUMENTER DOCFIXME
* AST DOCFIXME
* PRINT-STRINGS DOCFIXME
"
  (iter (for var in (funcall key ast))
        (when-let* ((software (software instrumenter))
                    (type (&>> (find-var-type software var)
                               (typedef-type software)))
                    (name (aget :name var))
                    ;; Don't instrument nameless variables
                    (has-name (not (emptyp name))))
          (collect (cons name type) into names-and-types))
        (finally
         (return (instrument-c-exprs instrumenter names-and-types
                                     print-strings)))))

(defgeneric get-entry (software)
  (:documentation "Return the entry AST in SOFTWARE."))

(defmethod get-entry ((obj clang))
  "DOCFIXME
* OBJ DOCFIXME
"
  (&>> (find-if [{string= "main"} {ast-name}] (functions obj))
       (function-body obj)))

(defun initialize-tracing (obj file-name env-name contains-entry
			   instrumenter)
  "DOCFIXME

* OBJ DOCFIXME
* FILE-NAME DOCFIXME
* ENV-NAME DOCFIXME
* CONTAINS-ENTRY DOCFIXME
* INSTRUMENTER DOCFIXME
"
  (assert (typep obj 'clang))

  (labels ((file-open-str ()
             ;; Default value for ENV-NAME is `*instrument-log-env-name*'.  This
             ;; allows users to specify tracing from the environment without
             ;; having to export this above value (which we'd prefer not be
             ;; modified as it's assumed elsewhere).
             (cond
               (file-name
                (format nil "fopen(~s, \"w\")" (namestring file-name)))
               (env-name
                (format nil "fopen(getenv(~s) ? getenv(~s) : \"/dev/null\", ~
                             \"w\")"
                        (if (eq t env-name)
                            (namestring *instrument-log-env-name*)
                            (namestring env-name))
                        (if (eq t env-name)
                            (namestring *instrument-log-env-name*)
                            (namestring env-name))))
               (t "stderr"))))

    (if contains-entry
        ;; Object contains main() so insert setup code. The goal is to
        ;; insert this exactly once in each executable while avoiding
        ;; link problems. It doesn't need to be in the same file as
        ;; main() but that provides a good heuristic.

        ;; The setup function uses a "constructor" attribute to run
        ;; before any other code. It optionally performs a handshake
        ;; with the trace collector, then opens the trace file and
        ;; writes the header.
        (progn
          (prepend-to-genome obj
                             (format nil +write-trace-file-definition+
                                     *instrument-log-variable-name*))
          (append-to-genome  obj
                             (format nil +write-trace-initialization+
                                     *instrument-handshake-env-name*
                                     *instrument-log-variable-name*
                                     (file-open-str)
                                     (-<>> (names instrumenter)
                                           (hash-table-alist)
                                           (sort <> #'< :key #'cdr)
                                           (mapcar #'car))
                                     (-<>> (type-descriptions instrumenter)
                                           (hash-table-alist)
                                           (sort <> #'<
                                                 :key [{gethash _
                                                        (types instrumenter)}
                                                       #'car])
                                           (mapcar #'cdr))
                                     *instrument-log-variable-name*
                                     (hash-table-count (names instrumenter))
                                     (hash-table-count (types instrumenter)))))

        ;; Object does not contain main. Insert extern declaration of
        ;; log variable.
        (prepend-to-genome obj
                           (format nil +write-trace-file-declaration+
                                       *instrument-log-variable-name*))))
  obj)


;;;; Command line
(defmacro getopts (&rest forms)
  "DOXFIXME"
  (let ((arg (gensym)))
    `(loop :for ,arg = (pop args) :while ,arg :do
        (cond
          ,@(mapcar (lambda-bind ((short long . body))
                      `((or (string= ,arg ,short) (string= ,arg ,long)) ,@body))
                    forms)
          (:otherwise (error "Unrecognized argument:~a" ,arg))))))

(defun run-clang-instrument ()
  "Run `clang-instrument' on *COMMAND-LINE-ARGUMENTS*."
  (clang-instrument (cons (argv0) *command-line-arguments*)))

(defun clang-instrument (args)
  "Interface to the command line instrumentation tool.
* ARGS DOCFIXME
"
  (in-package :sel)
  (let ((self (pop args))
        (original (make-instance 'clang
                    :compiler (or (getenv "CC") "clang")
                    :flags (getenv "CFLAGS")))
        path out-dir name type trace-file out-file save-original
        points functions print-strings instrument-exit)
    (when (or (not args)
              (< (length args) 1)
              (string= (subseq (car args) 0 (min 2 (length (car args))))
                       "-h")
              (string= (subseq (car args) 0 (min 3 (length (car args))))
                       "--h"))
      (format t "Usage: ~a SOURCE [OPTIONS]
 Instrument SOURCE along OPTIONS.

Options:
 -c,--compiler CC ------- use CC as the C compiler
                          (default to CC env. variable or clang)
 -e,--exit -------------- instrument function exit
 -F,--flags FLAGS ------- comma-separated list of compiler flags
                          (default to CFLAGS env. variable)
 -o,--out-file FILE ----- write mutated source to FILE
                          (default STDOUT)
 -O,--orig -------------- also save a copy of the original
 -p,--point NUM,STRING -- instrument to print STRING at ast NUM
 -q,--quiet ------------- set verbosity level to 0
 -s,--strings ----------- trace string variable values, DANGEROUS
 -S,--scope ------------- write in-scope variables to trace
 -t,--trace-file FILE --- instrumented to write trace to fILE
                          (default to STDERR)
 -v,--variables --------- write unbound variables to trace
 -V,--verbose NUM ------- verbosity level 0-4

Built with SEL version ~a, and ~a version ~a.~%"
              self +software-evolution-library-version+
              (lisp-implementation-type) (lisp-implementation-version))
      (quit))

    ;; Mandatory arguments.
    (setf path (pop args)
          out-dir (pathname-directory path)
          name (pathname-name path)
          type (pathname-type path)
          original (from-file original path))

    ;; Options.
    (getopts
      ("-c" "--compiler" (setf (compiler original) (pop args)))
      ("-e" "--exit" (setf instrument-exit t))
      ("-F" "--flags" (setf (flags original) (split-sequence #\, (pop args))))
      ("-o" "--out-file" (setf out-file (pop args)))
      ("-O" "--orig" (setf save-original t))
      ("-p" "--point" (destructuring-bind (counter string)
                          (split-sequence #\, (pop args))
                        (pushnew string (aget (parse-integer counter) points)
                                 :test #'string=)))
      ("-q" "--quiet" (setf *note-level* 0))
      ("-s" "--strings" (setf print-strings t))
      ("-S" "--scope" (push 'trace-scope-vars functions))
      ("-t" "--trace-file" (setf trace-file (pop args)))
      ("-v" "--variables" (push 'trace-unbound-vars functions))
      ("-V" "--verbose"   (let ((lvl (parse-integer (pop args))))
                            (when (>= lvl 4) (setf *shell-debug* t))
                            (setf *note-level* lvl))))

    ;; Set the functions.
    (when-let ((position (position 'trace-unbound-vars functions)))
      (setf (nth position functions)
            (lambda (instrumenter ast)
              (var-instrument {get-unbound-vals (software instrumenter)}
                              instrumenter ast
                              :print-strings print-strings))))
    (when-let ((position (position 'trace-scope-vars functions)))
      (setf (nth position functions)
            (lambda (instrumenter ast)
              (var-instrument {get-vars-in-scope (software instrumenter)}
                              instrumenter ast
                              :print-strings print-strings))))

    ;; Save original.
    (when save-original
      (let ((dest (make-pathname
                   :directory out-dir
                   :name (format nil "~a-original" name)
                   :type type)))
        (note 1 "Saving original to ~a." dest)
        (with-open-file (out dest :direction :output :if-exists :supersede)
          (genome-string (clang-format original) out))))

    ;; Instrument and save.
    (note 1 "Instrumenting ~a." path)
    (let ((dest (or out-file
                    (make-pathname
                     :directory out-dir
                     :name (format nil "~a-instrumented" name)
                     :type type)))
          (instrumented
           (handler-bind ((warning  ; Muffle warnings at low verbosity.
                           (if (> *note-level* 2)
                               #'identity
                               #'muffle-warning)))
             (clang-format
              (instrument original :trace-file trace-file
                          :points points
                          :functions functions
                          :instrument-exit instrument-exit)))))
      (note 1 "Writing instrumented to ~a." dest)
      (with-open-file
          (out dest :direction :output :if-exists :supersede)
        (genome-string instrumented out)))))<|MERGE_RESOLUTION|>--- conflicted
+++ resolved
@@ -26,35 +26,23 @@
 The indices printed here are not clang-mutate counters, but rather the
 position of the ast in (asts obj).
 
-<<<<<<< HEAD
-Keyword arguments are as follows:
-  POINTS --------------- alist of additional values to print at specific points
-  FUNCTIONS ------------ functions to calculate instrumentation at each point
-  FUNCTIONS-AFTER ------ functions to calculate instrumentation after each point
-  TRACE-FILE ----------- file for trace output
-  TRACE-ENV ------------ trace output to file specified by ENV variable
-  INSTRUMENT-EXIT ------ print counter of function body before exit
-  FILTER --------------- function to select a subset of ASTs for instrumentation
-=======
 * OBJ DOCFIXME
 
 * POINTS alist of additional values to print at specific points
-  
+
 * FUNCTIONS  functions to calculate instrumentation at each point
-  
+
 * FUNCTIONS-AFTER functions to calculate instrumentation after each point
-  
+
 * TRACE-FILE file for trace output
-  
+
 * TRACE-ENV trace output to file specified by ENV variable
 
 * INSTRUMENT-EXIT print counter of function body before exit
 
 * FILTER function to select a subset of ASTs for instrumentation
 
-* POSTPROCESS-FUNCTIONS  functions to execute after instrumentation
->>>>>>> 1ff04ca4
-"))
+* POSTPROCESS-FUNCTIONS  functions to execute after instrumentation"))
 
 (defgeneric uninstrument (obj)
   (:documentation "Remove instrumentation from OBJ"))
@@ -304,15 +292,11 @@
   (xor (not (emptyp (type-array type)))
        (type-pointer type)))
 
-<<<<<<< HEAD
 (defun get-ast-id (instrumenter ast)
-=======
-(defmethod get-ast-id ((instrumenter instrumenter) ast)
   "DOCFIXME
 * INSTRUMENTER DOCFIXME
 * AST DOCFIXME
 "
->>>>>>> 1ff04ca4
   (gethash ast (ast-ids instrumenter)))
 
 (defmethod initialize-instance :after ((instance instrumenter) &key)
@@ -407,7 +391,7 @@
   "DOCFIXME
 * INSTRUMENTER DOCFIXME
 * FUNCTION DOCFIXME
-* RETURN-VOID DOCFIXME  
+* RETURN-VOID DOCFIXME
 "
   (let ((obj (software instrumenter)))
     `(,(make-label "inst_exit"
@@ -445,10 +429,7 @@
 (defmethod instrument
     ((instrumenter clang-instrumenter)
      &key points functions functions-after trace-file trace-env instrument-exit
-<<<<<<< HEAD
        (filter #'identity))
-=======
-     (postprocess-functions (list #'clang-format)) (filter #'identity))
   "DOCFIXME
 * INSTRUMENTER DOCFIXME
 * POINTS DOCFIXME
@@ -460,7 +441,6 @@
 * POSTPROCESS-FUNCTIONS DOCFIXME
 * FILTER DOCFIXME
 "
->>>>>>> 1ff04ca4
   (let* ((obj (software instrumenter))
          (entry (get-entry obj))
          ;; Promote every counter key in POINTS to the enclosing full
@@ -763,7 +743,6 @@
         (uninstrument obj))
   clang-project)
 
-<<<<<<< HEAD
 (defgeneric instrument-c-exprs (instrumenter exprs-and-types print-strings)
   (:documentation "Generate C code to print the values of expressions.
 EXPRS-AND-TYPES is a list of (string . clang-type) pairs.
@@ -771,13 +750,6 @@
 
 (defmethod instrument-c-exprs ((instrumenter clang-instrumenter)
                                exprs-and-types print-strings)
-=======
-Return a list of strings containing C source code.
-
-* INSTRUMENTER DOCFIXME
-* EXPRS-AND-TYPES is a list of (string . clang-type) pairs.
-"
->>>>>>> 1ff04ca4
   (labels
       ((string-type-p (type)
          (or (string= (type-name type) "string")
