--- conflicted
+++ resolved
@@ -73,394 +73,8 @@
 SEL API Reference
 * SEL API Reference::           Full API reference including usage guidelines.
 * SEL API::                     Public functions, variables, and macros
-<<<<<<< HEAD
 * SEL Utility API::             Public functions, variables, and macros
 * SEL View API::                Public functions, variables, and macro
-=======
-* SEL/Utility API::             Public functions, variables, and macros
-* SEL/View API::                Public functions, variables, and macro
->>>>>>> 66f3a055
-
-Appendices
-* General Lisp Advice::         Information for those new to Common Lisp
-* SEL Coding Standards::        Guidance for contribution to SEL
-* Copying::                     The GNU General Public License gives
-                                you permission to redistribute GNU Emacs on
-                                certain terms; it also explains that there is
-                                no warranty.
-* GNU Free Documentation License::  The license for this documentation.
-* Index::                       Complete index.
-
-@end menu
-
-
-
-@node Introduction, Implementation, Top, Top
-@chapter Introduction
-@cindex introduction
-
-
-The Software Evolution library enables the programmatic modification
-and evaluation of extant software.  The software evolution library was
-developed as part of the genprog project on automated program repair.
-
-A common interface abstracts over multiple types of software objects
-(@pxref{Software Objects}) including abstract syntax trees parsed from
-source code, LLVM IR, compiled assembler, and linked ELF binaries.
-Mutation and evaluation methods (@pxref{Software Methods}) are
-implemented on top of this interface supporting Search Based Software
-Engineering (SBSE) techniques (@pxref{Search Functions}).
-
-This library has been used to optimize benchmark programs (see
-@url{https://github.com/eschulte/goa}) and to patch vulnerabilities in
-closed source binaries (see
-@url{http://eschulte.github.io/netgear-repair}).
-
-
-@section How is it used?
-
-SEL has a broad range of applications for software improvement and
-understanding. The following are some current and past projects
-utilizing SEL.
-
-@itemize
-
-@item
-Optimizing real-world software
-(@url{https://github.com/eschulte/goa,github.com/eschulte/goa}).
-
-@item
-
-Patching vulnerabilities in closed source binaries
-(@url{http://eschulte.github.io/netgear-repair,eschulte.github.io/netgear-repair}).
-
-@item
-Filling "holes" in incomplete programs whose behavior is partially
-specified by unit tests and developer hints
-(@url{http://cs.unm.edu/~eschulte/data/musynth-ssbse-2017.pdf,MuSynth}).
-
-@item
-Adapting  software for
-@url{https://www.darpa.mil/program/building-resource-adaptive-software-systems,DARPA's BRASS program}.
-
-@item
-Injecting bugs into software to create cyber-defense benchmarks
-(@url{https://www.grammatech.com/sponsored-research,BUG-INJECTOR}).
-
-@item
-Decompiling binaries to C source FIXME LINK.
-
-@item
-Studying the @emph{mutational robustness} of software
-(@url{http://cs.unm.edu/~eschulte/dissertation/,cs.unm.edu/~eschulte/dissertation}).
-
-@end itemize
-
-
-@section What kinds of software can be manipulated?
-
-The SEL API defines software objects using the Common Lisp Object
-System (CLOS), to provide a uniform interface to many kinds of
-software artifact.
-
-SEL currently provides implementations of software objects
-representing a range of different software artifacts types, shown in
-the table below.
-
-Additionally, the flexible design of SEL makes it possible to add new
-software object kinds. See section @ref{Software Objects} for
-information about creating new software objects.
-
-
-@multitable {compiled assembler  ASM  } {experimental}
-@item C and C++ source         @tab mature
-@item compiled assembler (ASM) @tab mature
-@item linked ELF binaries      @tab mature
-@item LLVM IR                  @tab experimental
-@item CIL                      @tab experimental
-@item LISP                     @tab experimental
-@item Forth                    @tab experimental
-@item Java                     @tab @emph{forthcoming}
-@item Coq                      @tab @emph{forthcoming}
-@end multitable
-
-
-@section What other features are provided?
-
-SEL provides support for exploring many different aspects of both
-evolutionary search and automated software manipulation. 
-
-@itemize
-
-@item
-Multiple evolution techniques including generational or Monte Carlo
-Markov chain.
-
-@item
-New mutations tailored to each software object.
-
-@item
-One- and two-point crossover.
-
-@item
-Lexicase or multi-objective fitness evaluations.
-
-@item
-Instrumentation of software objects and dynamic trace collection.
-
-@item
-Use of "fodder databases" as a source of new statements or expressions
-that can be injected by mutations.
-
-@item
-Ancestry for candidate solutions.
-
-@item
-Adaptive mutations to dynamically update probabilities based on
-mutation success.
-
-@end itemize
-
-
-@subheading Tailored feautures for for C/C++ objects
-
-@itemize
-
-@item
-Automatic repair for some compilation errors and warnings.
-
-@item
-Special mutations for renaming variables, changing loops, and
-otherwise manipulating statements.
-
-@item
-Spectrum-based fault localization, which instruments source code and
-runs (passing and failing) unit tests to attempt to locate errors.
-
-@item
-Condition synthesis, a repair technique 
-@url{http://groups.csail.mit.edu/pac/patchgen/papers/spr-fse15.pdf, described by Long and Rinard}
-which tries to synthesize conditional statements that will correct
-source code so that it passes failing unit tests.
-
-@end itemize
-
-
-
-@section That sounds awesome! How do I get started?
-
-
-First, @ref{Installation, install SEL and its dependencies}.
-
-Once SEL is installed, try out some of the @ref{Examples, example code}.
-
-If you are ready to try using SEL in your own code, consult the
-@ref{SEL API, API documentation}.
-
-
-@subsection Citing
-
-Please cite Eric Schulte's Ph.D. dissertation when you publish results
-that you have obtained with the SOFTWARE EVOLUTION library (see
-@cite{Neutral Networks of Real-World Programs and their Application to
-Automated Software Evolution} available at
-@url{https://cs.unm.edu/~eschulte/dissertation}).
-
-
-
-@node Implementation, Software Objects, Introduction, Top
-@chapter Implementation
-@cindex implementation
-
-The Software Evolution library is implemented in Common Lisp and is
-intended for use in Common Lisp programs.  @ref{fig:overview} provides
-an overview of the Software Evolution system, the specifics of which
-are given in remainder of this section.
-
-@menu
-* Software Objects::            Representation of software
-* Software Methods::            Manipulation of software
-* Global Variables::            Interface to search processes
-* Search Functions::            High level functions to perform search
-@end menu
-
-@float Figure,fig:overview
-@example
-                                                      population functions
- global variables                                     --------------------
- ----------------        +------------------+         incorporate
- *population*            |   *population*   |         evict
- *max-population-size*   |------------------|         tournament
- *tournament-size*       |      list of     |         mutate
- *fitness-predicate*     | software objects |         new-individual
- *cross-chance*          +------------------+         evolve
- *fitness-evals*                  |                   mcmc
- *running*                      +-+-+
-                                | | |                 software functions
-                         +------------------+         --------------
- evolve arguments        | software object  |         genome
- ----------------        |------------------|         phenome
- max-evals               | edits,           |         copy
- max-time                | fitness          |         pick-good
- target                  | ...              |         pick-bad
- period                  +------------------+         mutate
- period-func                 |     |                  crossover
- filter      +---------------+     |
-             | +---------------+---+-----+------+----------------+
-+------------+ |               |         |      |                |
-|     +---------------+  +-------------+ | +-------------+  +------------+
-|     |      AST      |  |     ELF     | | |    lisp     |  |    asm     |
-|     |---------------|  |-------------| | |-------------|  |------------|
-|     |   Abstract    |  | Executable  | | | lisp source |  |  assembly  |
-|     |  Syntax Tree  |  |  Linkable   | | +-------------+  |    code    |
-|     +---------------+  |   Format    | |                  +------------+
-|             |          +-------------+ +--------+             |
-|    +--------------+-------------------+         |   +------------------+
-|    |              |                   |         |   |     asm-range    |
-| +-------+  +----------------+   +----------+    |   |------------------|
-| | Clang |  |       CIL      |   |   LLVM   |    |   | memory efficient |
-| |-------|  |----------------|   |----------|    |   +------------------+
-| | C AST |  | C Intermediate |   | LLVM IR  |  +--------------+
-| +-------+  |    Language    |   +----------+  |    forth     |
-|    |       +----------------+                 |--------------|
-|    +------------------------------+           | forth source |
-+---------------------+             |           +--------------+
-                      |             |
-                +------------+     +-------------------+
-                | Searchable |  +--| Clang with Fodder |
-                +------------+  |  +-------------------+
-                      |   +-----+
-                      |   |
-            +-----------------+  +--------------------+
-         +--| Fodder Database |--| In Memory Database |
-         |  +-----------------+  +--------------------+
-         |            |                    |
-    +----------+ +----------+         +---------+
-    | Pliny DB | | Mongo DB |         | JSON DB |
-    +----------+ +----------+         +---------+
-@end example
-@caption{Software Evolution API.  Exported functions and variables are
-shown along with the software object class hierarchy.}
-@end float
-
-@node Software Objects, Software Methods, Implementation, Implementation
-@section Software Objects
-@cindex software objects
-
-
-@subsection Available software object types
-
-
-The following types of software objects are supported.
-
-@c DOCFIXME: Turn this into a table indicating relative maturity of each.
-
-
-
-@multitable {compiled assembler  ASM  } {experimental}
-@end multitable
-
-
-@multitable {compiled assembler (ASM)  } {@code{elf-mips}  } {experimental  }
-
-@headitem  Software type @tab SEL Class @tab Maturity
-
-@item C and C++ source
-      @tab @refapiclass{clang}
-      @tab mature
-<<<<<<< HEAD
-
-@item compiled assembler (ASM)
-      @tab @refapiclass{asm}
-      @tab mature
-
-
-@item linked ELF binaries
-      @tab @refapiclass{elf-mips} @*  @refapiclass{elf-cisc}
-      @tab mature
-      
-@item LLVM IR
-      @tab @refapiclass{llvm}
-      @tab experimental
-
-@item CIL
-      @tab @refapiclass{cil}
-      @tab experimental
-
-@item LISP
-      @tab @refapiclass{lisp}
-      @tab experimental
-
-@item Forth
-      @tab @refapiclass{forth}
-      @tab experimental
-
-@end multitable
-
-
-
-
-@subsection Adding new software object types
-
-SEL software objects should derive from the most-relevant base
-class. For source code based software objects, this is the 
-@c @refapiclass{ast}
-@code{ast} class. To define a new software object type from an
-existing base class, use macro @refapimacro{define-software}. 
-
-
-@lisp
-(define-software new-software-type (base-software-type)
-  ())
-@end lisp
-
-=======
-
-@item compiled assembler (ASM)
-      @tab @refapiclass{asm}
-      @tab mature
-
-
-@item linked ELF binaries
-      @tab @refapiclass{elf-mips} @*  @refapiclass{elf-cisc}
-      @tab mature
-      
-@item LLVM IR
-      @tab @refapiclass{llvm}
-      @tab experimental
-
-@item CIL
-      @tab @refapiclass{cil}
-      @tab experimental
-
-@item LISP
-      @tab @refapiclass{lisp}
-      @tab experimental
-
-@item Forth
-      @tab @refapiclass{forth}
-      @tab experimental
-
-@end multitable
-
-
-
-
-@subsection Adding new software object types
-
-SEL software objects should derive from the most-relevant base
-class. For source code based software objects, this is the 
-@c @refapiclass{ast}
-@code{ast} class. To define a new software object type from an
-existing base class, use macro @refapimacro{define-software}. 
-
-
-@lisp
-(define-software new-software-type (base-software-type)
-  ())
-@end lisp
-
->>>>>>> 66f3a055
 
 
 @node Software Methods, Global Variables, Software Objects, Implementation
@@ -868,10 +482,6 @@
 
 @node Repair, Parallel Repair, Neutral Variants, Examples
 @subsection Repair
-<<<<<<< HEAD
-
-=======
->>>>>>> 66f3a055
 @cindex repair
 
 Using the @code{test} function defined in a previous example
@@ -955,8 +565,6 @@
 @c @node Memoize Fitness, Neutral Variants, Execution Statistics, Usage Examples
 @c @section Memoize Fitness
 @c @cindex memoize fitness
-
-<<<<<<< HEAD
 
 
 @node Troubleshooting, SEL API Reference, Usage, Top
@@ -1731,402 +1339,7 @@
 
 @node GNU Free Documentation License, Index, Copying, Licensing
 
-=======
-
-
-@node Troubleshooting, SEL API Reference, Usage, Top
-@chapter Troubleshooting
-@cindex troubleshooting
-
-@include troubleshooting.texi
-
-
-@node SEL API Reference, SEL API, Troubleshooting, Top
-@chapter SEL API Reference
-@cindex api
-
-@include api.texi
-
-
-@node SEL API, SEL API Reference, SEL/Utility API, Top
-@appendix SEL API
-@include include/sb-texinfo.texinfo
-@include sel-api.texi
-
-@node SEL/Utility API, SEL/View API, SEL API, Top
-@appendix SEL Utility API
-@include sel-utility-api.texi
-
-@node SEL/View API, General Lisp Advice, SEL/Utility API, Top
-@appendix SEL View API
-@include sel-view-api.texi
-
-
-@node General Lisp Advice, Getting Started with Lisp, SEL/View API, Top
-@appendix General Lisp Advice
-
-@menu
-* Getting Started with Lisp::
-* Additional Lisp Resources::
-* General Lisp Debugging Advice::
-@end menu
-
-@node Getting Started with Lisp, Additional Lisp Resources, General Lisp Advice, General Lisp Advice
-@appendixsec Getting Started with Lisp
-
-We recommend the following Common Lisp resources.
-
-@itemize
-
-@item
-The @url{http://cliki.net/Getting+Started,Getting Started} guide provided on @url{http://cliki.net/,CLiki}, the Common Lisp wiki.
-
-This is a fairly complete guide to starting out with Lisp in general
-and Common Lisp in particular.
-
-@item @url{http://www.gigamonkeys.com/book/,Practical Common Lisp}.
-
-Especially, @url{
-http://www.gigamonkeys.com/book/lather-rinse-repeat-a-tour-of-the-repl.html,
-Chapter 2} describes how to get Emacs and Slime working.
-
-@end itemize
-
-
-We strongly recommend that you use Emacs: no other editor has such
-strong integration into the Lisp process (useful for finding function
-definitions, automatically displaying information, compiling,
-highlighting compiler warnings, evaluating, etc...).
-Install Emacs @url{http://emacswiki.org/emacs/ParEdit,ParEdit} for
-additional Lisp authoring support.
-
-If you prefer to use VIM, we recommend installing
-@url{https://github.com/vim-scripts/paredit.vim,paredit.vim}.
-
-
-
-
-@node Additional Lisp Resources, General Lisp Debugging Advice, Getting Started with Lisp, General Lisp Advice
-
-@appendixsec Additional Lisp Resources
-
-@itemize
-
-@item
-The @code{#lisp} IRC room on the @url{https://freenode.net/,freenode}
-IRC server.
-
-
-@item 
-@url{http://www.cliki.net/slime-howto,Introduction to Slime}
-
-@item
-@url{https://www.emacswiki.org/emacs/ParEdit,Introduction to ParEdit}
-
-@item
-@url{https://melpa.org/#/getting-started,Introduction to Melpa}
-
-@item
-@url{http://malisper.me/2015/07/07/debugging-lisp-part-1-recompilation/,Debugging Lisp}
-
-@item
-@url{http://www.gigamonkeys.com/book/,Practical Common Lisp Book}
-
-@item
-@url{https://www.csee.umbc.edu/courses/331/resources/lisp/onLisp/,On Lisp}
-
-@item
-@url{https://github.com/eschulte/curry-compose-reader-macros,
-     Curry compose reader macros@comma{} aka@comma{} those weird @code{[@{@}]} and @code{«»} symbols}
-
-@item
-We prefer @code{iter} over @code{loop}. See
-@url{https://sites.google.com/site/sabraonthehill/loop-v-iter#TOC-Collect,
-     @code{loop} vs. @code{iter}} for a comparison.
-
-@item
-@url{https://common-lisp.net/project/iterate/doc/index.html,
-     @code{iter} in detail}
-
-@item
-@url{https://common-lisp.net/project/metabang-bind/user-guide.html,
-     Using @code{bind}}
-
-@end itemize
-
-
-@node General Lisp Debugging Advice, SEL Coding Standards, Additional Lisp Resources, General Lisp Advice
-@appendixsec General Lisp Debugging Advice
-
-
-@subsection Log all interaction with the system shell
-
-For problems related to the execution of external commands turn on
-logging of all execution of shell commands by SEL.  This may be done
-by setting the `*shell-debug*` variable to a non-nil value.
-
-@lisp
-(setq *shell-debug* t)
-@end lisp
-
-All subsequent executions of @code{shell} will now print logging
-information.
-
-
-@subsection Tracing specific functions
-
-Common Lisp provides support for function-level tracing.  This may be
-enabled and disabled using the @code{cl-user::trace} and
-@code{cl-user::untrace} functions respectively, as shown in the
-following.
-
-@lisp
-    CL-USER> (in-package :software-evolution-library/test)
-    #<PACKAGE "SOFTWARE-EVOLUTION-LIBRARY/TEST">
-    SE-TEST> (hello-world-clang)
-    T
-    SE-TEST> (cl-user::trace snippet->clang-type)
-    (SNIPPET->CLANG-TYPE)
-    SE-TEST> (update-asts *hello-world*)
-      0: (SNIPPET->CLANG-TYPE
-          ((:ARRAY . "") (:COL . 0) (:DECL . "") (:FILE . "")
-           (:HASH . 342363981814211589) (:LINE . 0) (:POINTER . T) (:REQS)
-           (:SIZE . 4) (:TYPE . "char")))
-      0: SNIPPET->CLANG-TYPE returned
-           #S(CLANG-TYPE
-              :ARRAY ""
-              :COL 0
-    ;;;...
-    #<CLANG @{1003AD88D3@}>
-    SE-TEST>
-@end lisp
-
-
-@subsection Use extra verbosity in command-line tools
-
-Many command-line tools compiled from @code{sel} support various levels of
-verbosity in their output.  The simplest first step in debugging these
-tools should be to maximize the level of verbosity, e.g. @code{-v 5}.
-
-
-@node SEL Coding Standards, Use the compiler(s), General Lisp Advice, Top
-@appendix SEL Coding Standards
-
-@menu
-* Use the compiler(s)::
-* Whitespace::
-* Comments::
-* Use existing utility functions::
-* Packages::
-* Portability::
-* Documentation::
-* Don't use superfluous @code{let} or @code{let*} bindings::
-* Map instead of iterate::
-* Judicious use of arrow macros::
-@end menu
-
-Google's
-@url{http://google.github.io/styleguide/lispguide.xml,Common Lisp guide}
-is generally applicable.  Specifically the sections on
-@url{http://google.github.io/styleguide/lispguide.xml#Formatting,Formatting}
-and
-@url{http://google.github.io/styleguide/lispguide.xml#Comment_semicolons,Comment semicolons}.
-
-@node Use the compiler(s), Whitespace, SEL Coding Standards, SEL Coding Standards
-@appendixsec Use the compiler(s)
-
-
-All code should compile without warning in both SBCL and CCL.  Files
-may easily be compiled from within Emacs by running @code{M-x
-slime-compile-file} (which is typically bound to @code{C-c M-k}).  These
-warnings are often useful and catch type errors and outright mistakes
-that can easily slip through testing.  This will also ensure
-@ref{Portability,portability}.
-
-
-@node Whitespace, Comments, Use the compiler(s), SEL Coding Standards
-@appendixsec Whitespace
-
-@itemize
-@item no tabs
-@item no closing parenthesis on lines by themselves
-@item indent everything as would GNU Emacs
-@item typically only include vertical whitespace between top-level
-   forms, sections of large functions may be demarcated by vertical
-   whitespace but it is better to use smaller functions
-@item no trailing whitespace
-@item no whitespace following an open-paren
-@end itemize
-
-
-@node Comments, Use existing utility functions, Whitespace, SEL Coding Standards
-@appendixsec Comments (number of semicolons matters)
-
-@itemize
-@item All comments should be complete sentences with capitalization and a period.
-@item 3 (or 4) semicolons at the beginning of a line for block comments outside of any top level form
-@item 2 semicolons for comments that appear between lines of code
-@item 1 semicolon for comments that appear after code at the end of a line
-@item vertical align end-of-line comments when possible
-@item always use a space after the last semicolon and before comment text
-@item In Emacs @code{M-;} inserts a comment of the appropriate type.
-@end itemize
-
-@node Use existing utility functions, Packages, Comments, SEL Coding Standards
-@appendixsec Use existing utility functions (don't write your own)
-
-Regardless of language you should look carefully for existing utility
-functions before re-implementation (what you want probably already
-exists!).  For common lisp in particular you should check the
-following places before implementation of any utility.
-
-@enumerate
-@item Run @code{(apropos "thing")} in the repl.
-
-@item Look in the
-@url{http://www.lispworks.com/documentation/HyperSpec/Front/,hyperspec}
-(this lookup is a simple key-combo from a slime mode and is worth
-learning).  The hyperspec is a reference, good for lookup and bad for
-browsing.
-
-@item Check the
-@url{https://common-lisp.net/project/alexandria/,Alexandria} package.
-
-@item Check the @code{utilities} package of SEL.
-@end enumerate
-
-
-@node Packages, Portability, Use existing utility functions, SEL Coding Standards
-@appendixsec Packages
-
-Only use packages which are explicitly included in your current
-package.  E.g., calling @code{cl-fad:foo} just because @code{cl-fad} happens to
-be loaded in the lisp image every time you've run tests is @emph{not}
-acceptable.  Instead the @code{:use} option to @code{defpackage} should
-explicitly include the required package and if necessary @code{:shadow} and
-@code{:shadowing-import-from} should be used to limit the symbols imported.
-
-
-@node Portability, Documentation, Packages, SEL Coding Standards
-@appendixsec Portability
-
-All code should be portable across at least
-@url{http://www.sbcl.org/,SBCL} and
-@url{https://ccl.clozure.com/,CCL}.  Any code which is specific to a
-particular implementation must be protected by @code{#+impl} guards.
-
-
-@node Documentation, Don't use superfluous @code{let} or @code{let*} bindings, Portability, SEL Coding Standards
-@appendixsec Documentation
-
-@subsection For functions and methods
-
-Write documentation strings for @emph{every} function @emph{always}.
-Also, ensure every @code{defmethod} has a @code{defgeneric} which has
-a documentation string.
-
-@subsection For files and modules
-
-Large new functional modules (e.g., a new file of code) should be
-documented in the manual.  The SEL manual is located in the @code{doc/}
-subdirectory and is written in texinfo.  Follow the example set by
-existing documentation to add new sections to this manual.
-
-
-
-@node Don't use superfluous @code{let} or @code{let*} bindings, Map instead of iterate, Documentation, SEL Coding Standards
-@appendixsec Don't use superfluous @code{let} or @code{let*} bindings
-
-
-Any @code{let*} which can be changed to a @code{let} should be changed
-to a @code{let}.
-
-Typically, if a let-bound variable is only used once it should not be
-bound but instead its definition should replace its sole use.  This
-is suggested because each variable binding forces every subsequent
-reader to perform a dereference.  For example, this
-
-@lisp
-(let* ((subject (quick brown fox))
-       (object (lazy dog))
-       (sentence (The subject jumps over the object.)))
-  sentence)
-@end lisp
-
-is harder to read than this.
-
-@lisp
-(The quick brown fox jumps over the lazy dog)
-@end lisp
-
-There are some exceptions to this rule.
-
-@itemize
-
-@item
-If the variable is often used in debugging (printf or debugger) and it
-thus matters that it is bound at that point in the code then this may
-be acceptable.
-
-@item
-If the let-bound value appears as, lets say, the third argument to
-some function the in-lining of the long calculation may obscure the
-flow of the function with it's other arguments.
-
-@item
-If use of the let avoids horrible indentation issues then it may be
-acceptable.
-
-@end itemize
-
-@node Map instead of iterate, Judicious use of arrow macros, Don't use superfluous @code{let} or @code{let*} bindings, SEL Coding Standards
-@appendixsec Map instead of iterate
-
-
-Generally @code{mapc}, @code{mapcar}, @code{mappend}, and
-@code{reduce} should be preferred to use of the @code{iterate} macro
-(which should itself be preferred to @code{loop} which should never be
-used).  In general @code{iterate} should be limited to cases where
-non-trivial accumulation variables or incremental state are needed.
-Potentially there are cases where a straightforward @code{iterate} has
-better indentation behavior, in which case it might be acceptable (but
-I can't think of one now).
-
-
-@node Judicious use of arrow macros, Map instead of iterate, Map instead of iterate, SEL Coding Standards
-@appendixsec Judicious use of ``arrow'' (@code{->}, @code{->>}, etc...) macros
-
-We sometimes over-use the @code{->} and @code{->>} macros.  These
-@emph{typically} only make sense to chain multiple calls, not single
-(or often double) nested call.  One exception here is to aid
-indentation (avoid going over 80 characters) when regular nesting
-would require contortionist indentation.  For example in the following
-excerpt from our tests.  This
-
-
-@lisp
-    (is (equalp (->> (stmt-starting-with-text *collatz* "int collatz")
-                     (function-body *collatz*))
-                #|...|#))
-@end lisp
-
-is nicer than this.
-
-@lisp
-    (is (equalp (function-body
-                 *collatz*
-                 (stmt-starting-with-text *collatz* "int collatz"))
-                #|...|#))
-@end lisp
-
-
-@node Copying, GNU Free Documentation License, SEL/Utility API, Top
-@appendix GNU GENERAL PUBLIC LICENSE
-@include gpl.texi
-
-
-@node GNU Free Documentation License, Index, Copying, Top
->>>>>>> 66f3a055
+
 @appendixsec GNU Free Documentation License
 @include doclicense.texi
 
