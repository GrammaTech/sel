\Input texinfo
@c @setfilename emacs-web-server.info
@documentencoding utf-8
@settitle Software Evolution Library

@copying
This file documents the Software Evolution library

Copyright (C) 2014-2018 Eric Schulte and GrammaTech

@quotation
Permission is granted to copy, distribute and/or modify this document
under the terms of the GNU Free Documentation License, Version 1.3
or any later version published by the Free Software Foundation;
with the Invariant Section being ``GNU GENERAL PUBLIC LICENSE,''
A copy of the license is included in the section entitled
``GNU Free Documentation License.''
@end quotation
@end copying

@dircategory Libraries
@direntry
* Software Evolution: (software-evolution-library). library enabling extant software evolution
@end direntry

@titlepage
@title Software Evolution Library
@page
@vskip 0pt plus 1filll
@insertcopying
@end titlepage

@c Output the table of the contents at the beginning.
@contents


@macro refapiclass{name}
@ref{Class \name\, @code{\name\}}
@end macro

@macro refapimacro{name}
@ref{Macro \name\, @code{\name\}}
@end macro

<<<<<<< HEAD
=======
@macro refapifunction{name}
@ref{Function \name\, @code{\name\}}
@end macro

@macro refapigeneric{name}
@ref{Generic-Function \name\, @code{\name\}}
@end macro

>>>>>>> 1ff04ca4

@ifnottex
@node Top, Introduction, (dir), (dir)
@top Software Evolution Library

@insertcopying
@end ifnottex


Software Evolution Library (SEL) is a Common Lisp library for using
evolutionary search to programmatically modify and evaluate software.
It provides a common interface which abstracts over several kinds of
software objects including parsed abstract syntax trees, intermediate
languages, compiled assembler, or binaries.

Methods for evolution, mutation, crossover, and fitness evaluation are
implemented on top of this interface, supporting Search Based Software
Engineering (SBSE) techniques.


@menu
* Introduction::                What is SEL?
* Implementation::              How SEL is implemented.
* Components::                  Components provided by SEL.
* Usage::                       Using SEL, including examples.
* Troubleshooting::             Solutions for build and test issues.
<<<<<<< HEAD


SEL API Reference
* SEL API Reference::           Full API reference including usage guidelines.
* SEL API::                     Public functions, variables, and macros
* SEL/Utility API::             Public functions, variables, and macros
* SEL/View API::                Public functions, variables, and macro
=======


SEL API Reference
* SEL API Reference::           Full API reference including usage guidelines.
* SEL API::                     Public functions, variables, and macros
* SEL Utility API::             Public functions, variables, and macros
* SEL View API::                Public functions, variables, and macro
>>>>>>> 1ff04ca4

Appendices
* General Lisp Advice::         Information for those new to Common Lisp
* SEL Coding Standards::        Guidance for contribution to SEL
<<<<<<< HEAD
* Copying::                     The GNU General Public License gives
                                you permission to redistribute GNU Emacs on
                                certain terms; it also explains that there is
                                no warranty.
* GNU Free Documentation License::  The license for this documentation.
=======
* Licensing::                   Licensing for SEL and for this documentation.
>>>>>>> 1ff04ca4
* Index::                       Complete index.

@end menu



@node Introduction, Implementation, Top, Top
@chapter Introduction
@cindex introduction


The Software Evolution library enables the programmatic modification
and evaluation of extant software.  The software evolution library was
developed as part of the genprog project on automated program repair.

A common interface abstracts over multiple types of software objects
(@pxref{Software Objects}) including abstract syntax trees parsed from
source code, LLVM IR, compiled assembler, and linked ELF binaries.
Mutation and evaluation methods (@pxref{Software Methods}) are
implemented on top of this interface supporting Search Based Software
Engineering (SBSE) techniques (@pxref{Search Functions}).

This library has been used to optimize benchmark programs (see
@url{https://github.com/eschulte/goa}) and to patch vulnerabilities in
closed source binaries (see
@url{http://eschulte.github.io/netgear-repair}).


@section How is it used?

SEL has a broad range of applications for software improvement and
understanding. The following are some current and past projects
utilizing SEL.

@itemize

@item
Optimizing real-world software
(@url{https://github.com/eschulte/goa,github.com/eschulte/goa}).

@item

Patching vulnerabilities in closed source binaries
(@url{http://eschulte.github.io/netgear-repair,eschulte.github.io/netgear-repair}).

@item
Filling "holes" in incomplete programs whose behavior is partially
specified by unit tests and developer hints
(@url{http://cs.unm.edu/~eschulte/data/musynth-ssbse-2017.pdf,MuSynth}).

@item
Adapting  software for
@url{https://www.darpa.mil/program/building-resource-adaptive-software-systems,DARPA's BRASS program}.

@item
Injecting bugs into software to create cyber-defense benchmarks
(@url{https://www.grammatech.com/sponsored-research,BUG-INJECTOR}).

@item
Decompiling binaries to C source
(@url{http://cs.unm.edu/~eschulte/data/bed.pdf,
      BED (Byte Equivalent Decompilation)}).

@item
Studying the @emph{mutational robustness} of software
(@url{http://cs.unm.edu/~eschulte/dissertation/,cs.unm.edu/~eschulte/dissertation}).

@end itemize


@section What kinds of software can be manipulated?

The SEL API defines software objects using the Common Lisp Object
System (CLOS), to provide a uniform interface to many kinds of
software artifact.

SEL currently provides implementations of software objects
representing a range of different software artifacts types, shown in
the table below.

Additionally, the flexible design of SEL makes it possible to add new
software object kinds. See section @ref{Software Objects} for
information about creating new software objects.


@multitable {compiled assembler  ASM  } {experimental}
@item C and C++ source         @tab mature
@item compiled assembler (ASM) @tab mature
@item linked ELF binaries      @tab mature
@item LLVM IR                  @tab experimental
@item CIL                      @tab experimental
@item LISP                     @tab experimental
@item Forth                    @tab experimental
@item Java                     @tab @emph{forthcoming}
@item Coq                      @tab @emph{forthcoming}
@end multitable


@section What other features are provided?

SEL provides support for exploring many different aspects of both
evolutionary search and automated software manipulation. 

@itemize

@item
Multiple evolution techniques including generational or Monte Carlo
Markov chain.

@item
New mutations tailored to each software object.

@item
One- and two-point crossover.

@item
Lexicase or multi-objective fitness evaluations.

@item
Instrumentation of software objects and dynamic trace collection.

@item
Use of "fodder databases" as a source of new statements or expressions
that can be injected by mutations.

@item
Ancestry for candidate solutions.

@item
Adaptive mutations to dynamically update probabilities based on
mutation success.

@end itemize


@subheading Tailored feautures for for C/C++ objects

@itemize

@item
Automatic repair for some compilation errors and warnings.

@item
Special mutations for renaming variables, changing loops, and
otherwise manipulating statements.

@item
Spectrum-based fault localization, which instruments source code and
runs (passing and failing) unit tests to attempt to locate errors.

@item
Condition synthesis, a repair technique 
@url{http://groups.csail.mit.edu/pac/patchgen/papers/spr-fse15.pdf, described by Long and Rinard}
which tries to synthesize conditional statements that will correct
source code so that it passes failing unit tests.

@end itemize



@section That sounds awesome! How do I get started?


First, @ref{Installation, install SEL and its dependencies}.

Once SEL is installed, try out some of the @ref{Examples, example code}.

If you are ready to try using SEL in your own code, consult the
@ref{SEL API, API documentation}.


@subsection Citing

Please cite Eric Schulte's Ph.D. dissertation when you publish results
that you have obtained with the SOFTWARE EVOLUTION library (see
@cite{Neutral Networks of Real-World Programs and their Application to
Automated Software Evolution} available at
@url{https://cs.unm.edu/~eschulte/dissertation}).



@node Implementation, Software Objects, Introduction, Top
@chapter Implementation
@cindex implementation

The Software Evolution library is implemented in Common Lisp and is
intended for use in Common Lisp programs.  @ref{fig:overview} provides
an overview of the Software Evolution system, the specifics of which
are given in remainder of this section.

@menu
* Software Objects::            Representation of software
* Software Methods::            Manipulation of software
* Global Variables::            Interface to search processes
* Search Functions::            High level functions to perform search
@end menu

@float Figure,fig:overview
@example
                                                      population functions
 global variables                                     --------------------
 ----------------        +------------------+         incorporate
 *population*            |   *population*   |         evict
 *max-population-size*   |------------------|         tournament
 *tournament-size*       |      list of     |         mutate
 *fitness-predicate*     | software objects |         new-individual
 *cross-chance*          +------------------+         evolve
 *fitness-evals*                  |                   mcmc
 *running*                      +-+-+
                                | | |                 software functions
                         +------------------+         --------------
 evolve arguments        | software object  |         genome
 ----------------        |------------------|         phenome
 max-evals               | edits,           |         copy
 max-time                | fitness          |         pick-good
 target                  | ...              |         pick-bad
 period                  +------------------+         mutate
 period-func                 |     |                  crossover
 filter      +---------------+     |
             | +---------------+---+-----+------+----------------+
+------------+ |               |         |      |                |
|     +---------------+  +-------------+ | +-------------+  +------------+
|     |      AST      |  |     ELF     | | |    lisp     |  |    asm     |
|     |---------------|  |-------------| | |-------------|  |------------|
|     |   Abstract    |  | Executable  | | | lisp source |  |  assembly  |
|     |  Syntax Tree  |  |  Linkable   | | +-------------+  |    code    |
|     +---------------+  |   Format    | |                  +------------+
|             |          +-------------+ +--------+             |
|    +--------------+-------------------+         |   +------------------+
|    |              |                   |         |   |     asm-range    |
| +-------+  +----------------+   +----------+    |   |------------------|
| | Clang |  |       CIL      |   |   LLVM   |    |   | memory efficient |
| |-------|  |----------------|   |----------|    |   +------------------+
| | C AST |  | C Intermediate |   | LLVM IR  |  +--------------+
| +-------+  |    Language    |   +----------+  |    forth     |
|    |       +----------------+                 |--------------|
|    +------------------------------+           | forth source |
+---------------------+             |           +--------------+
                      |             |
                +------------+     +-------------------+
                | Searchable |  +--| Clang with Fodder |
                +------------+  |  +-------------------+
                      |   +-----+
                      |   |
            +-----------------+  +--------------------+
         +--| Fodder Database |--| In Memory Database |
         |  +-----------------+  +--------------------+
         |            |                    |
    +----------+ +----------+         +---------+
    | Pliny DB | | Mongo DB |         | JSON DB |
    +----------+ +----------+         +---------+
@end example
@caption{Software Evolution API.  Exported functions and variables are
shown along with the software object class hierarchy.}
@end float

@node Software Objects, Software Methods, Implementation, Implementation
@section Software Objects
@cindex software objects


<<<<<<< HEAD
=======
The Software Evolution Library represents software as
@refapiclass{software} objects.

A software object has both a @emph{genome} and a @emph{phenome}.

@table @dfn

@item Genome
In biology, the genome is the genetic material (DNA/RNA) of the
cell. In the software evolution library, this field should contain the
instructions which define the behavior of a software object. In most
cases, the code (source or assembly), should be stored on this field.

@item Phenome
A phenome is an expression of all the traits described in the
genome. In the software evolution library, this is an executable
binary.

@c In addition to the executable, this method also returns (2) an
@c errno (a numeric indication of compilation success), (3) stderr of the
@c compilation process or a string holding error output relevant to
@c phenome generation, (4) stdout of the evolution process or a string
@c holding non-error output relevant to phenome generation, (5) the
@c source file name used during compilation.

@end table

>>>>>>> 1ff04ca4
@subsection Available software object types


The following types of software objects are supported.

@c DOCFIXME: Turn this into a table indicating relative maturity of each.



@multitable {compiled assembler  ASM  } {experimental}
@end multitable


@multitable {compiled assembler (ASM)  } {@code{elf-mips}  } {experimental  }

@headitem  Software type @tab SEL Class @tab Maturity

@item C and C++ source
      @tab @refapiclass{clang}
      @tab mature

@item compiled assembler (ASM)
      @tab @refapiclass{asm}
      @tab mature

<<<<<<< HEAD

@item linked ELF binaries
      @tab @refapiclass{elf-mips} @*  @refapiclass{elf-cisc}
      @tab mature
      
@item LLVM IR
      @tab @refapiclass{llvm}
      @tab experimental

@item CIL
      @tab @refapiclass{cil}
      @tab experimental

@item LISP
      @tab @refapiclass{lisp}
      @tab experimental

@item Forth
      @tab @refapiclass{forth}
      @tab experimental

@end multitable




@subsection Adding new software object types

SEL software objects should derive from the most-relevant base
class. For source code based software objects, this is the 
@c @refapiclass{ast}
@code{ast} class. To define a new software object type from an
existing base class, use macro @refapimacro{define-software}. 


=======

@item linked ELF binaries
      @tab @refapiclass{elf-mips} @*  @refapiclass{elf-cisc}
      @tab mature
      
@item LLVM IR
      @tab @refapiclass{llvm}
      @tab experimental

@item CIL
      @tab @refapiclass{cil}
      @tab experimental

@item LISP
      @tab @refapiclass{lisp}
      @tab experimental

@item Forth
      @tab @refapiclass{forth}
      @tab experimental

@end multitable




@subsection Adding new software object types

SEL software objects should derive from the most-relevant base
class. For source code based software objects, this is the
@refapiclass{ast} class. To define a new software object type from an
existing base class, use macro @refapimacro{define-software}.


>>>>>>> 1ff04ca4
@lisp
(define-software new-software-type (base-software-type)
  ())
@end lisp



@node Software Methods, Global Variables, Software Objects, Implementation
@section Software Methods
@cindex software methods

The following methods are defined for all software object types
exposing a common interface for use by user programs or in heuristic
search.


@itemize
@item Recover @ref{Software Objects,genome and phenome}.
    @itemize
    @item @refapigeneric{genome}
    @item @refapigeneric{genome}
    @end itemize

@item @refapigeneric{copy}

@item Pick an index into the genome
    @itemize
    @item @refapigeneric{pick}
    @item @refapigeneric{pick-good}
    @item @refapigeneric{pick-bad}
    @item @refapigeneric{pick-bad-good}
    @item @refapigeneric{pick-bad-bad}    
    @end itemize

@item Perform crossover on two software objects
    @itemize
    @item @refapigeneric{crossover}
    @item @refapigeneric{one-point-crossover}
    @item @refapigeneric{two-point-crossover}    
    @end itemize


@item File I/O
    @itemize  
    @item @refapigeneric{from-file}
    @item @refapigeneric{to-file}
    @end itemize

@item @refapigeneric{mutate}
@item @refapigeneric{evaluate}
@item @refapigeneric{size}
@item @refapigeneric{fitness-extra-data}
@end itemize



@c DOCFIXME: Finish moving these descriptions into documentation
@c strings in the code and replacing the in-place definitions
@c with @include directives to load the automatically generated
@c documentation.


      



@ignore
@anchor{pick}
@defun pick software key &optional func
Randomly select elements of the genome of @code{SOFTWARE}.  Selection
may optionally be biased towards particular portions of the genome
based on a @code{key} supplied to @code{pick}.  Related
@code{pick-good} and @code{pick-bad} methods may also be customized.
Useful for e.g., using annotations or fault localization information
to bias mutation operations.
@end defun

@anchor{mutate}
@defun mutate software
Randomly mutate the supplied software object.  The modified software
object and the applied mutation are returned.
@end defun

@anchor{crossover}
@defun crossover software-a software-b
Perform the specified form of crossover on two software objects
returning a new software object and information on the crossover
operation performed (e.g., the indices of crossover).  The related
@code{one-point-crossover} and @code{two-point-crossover} methods may
also be used to perform particular types of crossover.
@end defun

@anchor{from-file}
@defun from-file software file
Initialize a software object @code{SOFTWARE} using the contents of
@code{FILE}.
@end defun

@anchor{to-file}
@defun to-file software file
Write the genome of software object @code{SOFTWARE} to @code{FILE}.
@end defun

@end ignore

@node Global Variables, Search Functions, Software Methods, Implementation
@section Global Variables
@cindex Global Variables

The following global variables are exposed for configuration and
interaction with heuristic search processes.


@anchor{*population*}
@defvar *population*
A list of the software objects currently known to the system.  This
variable may be read to inspect a running search process, or written
to as part of a running search process.
@end defvar

@anchor{*max-population-size*}
@defvar *max-population-size*
Maximum allowable population size.
@end defvar

@anchor{*tournament-size*}
@defvar *tournament-size*
Number of individuals to participate in tournament selection.  Default
value is ``@code{2}''.
@end defvar

@anchor{*tournament-eviction-size*}
@defvar *tournament-eviction-size*
Number of individuals to participate in eviction tournaments.  Default
value is ``@code{2}''.
@end defvar

@anchor{*tournament-selector*}
@defvar *tournament-selector*
Function used to select winners of a tournament. Returns a list of the
best candidates.  Default  value is ``@code{#'default-select-best}''.
@end defvar

@anchor{*tournament-tie-breaker*}
@defvar *tournament-tie-breaker*
Function used to break ties when a tournament has multiple
winners. Returns a single winner.  Default value is
``@code{#'default-random-winner}''.
@end defvar

@anchor{*tie-breaker-predicate*}
@defvar *tie-breaker-predicate*
Function to compare two tie breaker values to select which is
preferred.  Default value is ``@code{#'>}''.
@end defvar

@anchor{*fitness-predicate* }
@defvar *fitness-predicate*
Function to compare two fitness values to select which is preferred.
Default value is ``@code{#'>}''.
@end defvar

@anchor{*cross-chance*}
@defvar *cross-chance*
Fraction of new individuals generated using crossover rather than
mutation.  Default value is ``@code{2/3}''.
@end defvar

@anchor{*mut-rate*}
@defvar *mut-rate*
Chance to mutate a new individual. If value is less than 1 then new
individuals will be mutated once with change @code{*MUT-RATE*}.  If
value is equal to 1, then every new individual will be mutated exactly
once.  If value is greater than 1, then new individuals will be
mutated from 1 to *MUT-RATE* times.  Default value is ``@code{1}''.
@end defvar

@anchor{*fitness-evals*}
@defvar *fitness-evals*
This variable tracks the total number of fitness evaluations
performed.
@end defvar

@anchor{*running*}
@defvar *running*
True when a search process is running, set this variable to nil to
stop a running search.
@end defvar

@node Search Functions, Components, Global Variables, Implementation
@section Search Functions
@cindex search functions

Currently two high-level search functions are implemented.  The
@code{evolve} search function has received much more testing and is
recommended.

@anchor{evolve}
@defun evolve test &key max-evals max-time target period period-fn every-fn filter
Evolve the existing @code{*population*} of software objects using the
supplied @code{TEST} function to evaluate the fitness of software
objects.  The fitness returned by the @code{TEST} function is
optimized.  A steady state evolutionary computation algorithm is used
to evolve increasingly fit software objects in a process resembling
natural selection.
@end defun

@anchor{mcmc}
@defun mcmc original test &key accept-fn max-evals max-time target period period-fn every-fn filter
Preform Markov chain Monte Carlo search from the supplied
@code{ORIGINAL} software object using the supplied @code{TEST}
function to evaluate the fitness of software objects.  The fitness
returned by the @code{test} function is optimized.
@end defun

Both functions take the following optional keyword arguments

@table @code
@item max-evals
stop after this many fitness evaluations

@item max-time
stop after this many seconds

@item target
stop when an individual passes @code{TARGET-FIT}

@item period
interval of fitness evaluations to run @code{PERIOD-FN}

@item period-fn
function to run every @code{PERIOD} fitness evaluations

@item every-fn
function to run before every fitness evaluation

@end table

In addition the @code{evolve} function takes an optional @code{filter}
keyword argument which when specified only includes individual for
which @code{FILTER} returns true, and the @code{mcmc} function takes
an optional @code{accept-fn} keyword argument which is a function of
current and new fitness that returns acceptance.

@node Components, Multi-objective Fitness, Implementation, Top
@chapter Components
@cindex components

The Software Evolution library is implemented in Common Lisp and is
intended for use in Common Lisp programs.  @ref{fig:overview} provides
an overview of the Software Evolution system, the specifics of which
are given in remainder of this section.

@menu
* Test Suites::                 Running unit tests
* Multi-objective Fitness::     Optimizing multiple objectives
* Style Features::              Extracting source code features
* Clang C Tokenizer::           Tokenize software objects
* Condition Synthesis::         Synthesize guard conditions to repair software
* Fault Localization::          Identify or prioritize likely-faulty code
* Tracing::                     Trace execution of software
@end menu

@node Test Suites, Multi-objective Fitness, Components, Components
@section Test Suites
@cindex test-suite
@include test-suite.texi

@node Multi-objective Fitness, Style Features, Test Suites, Components
@section Multi-objective Fitness
@cindex multi-objective fitness
@include multi-objective-fitness.texi

@node Style Features, Clang C Tokenizer, Multi-objective Fitness, Components
@section Style Features
@cindex style-features
@include style-features.texi

@node Clang C Tokenizer, Condition Synthesis, Style Features, Components
@section Clang C Tokenizer
@cindex tokenizer
@include tokenizer.texi

@node Condition Synthesis, Fault Localization, Clang C Tokenizer, Components
@section Condition Synthesis
@cindex condition-synthesis
@include condition-synthesis.texi

@node Fault Localization, Tracing, Condition Synthesis, Components
@section Fault Localization
@cindex fault-localization
@include fault-localization.texi

@node Tracing, Usage, Fault Localization, Components
@section Tracing
@cindex tracing
@include tracing.texi

@node Usage, Installation, Implementation, Top
@chapter Usage
@cindex usage


@menu
* Installation:: Installing SEL and its dependencies
* Examples:: A series of examples demonstrating some SEL applications.

@end menu



@node Installation, Examples, Usage, Usage
@section Installation

The source code for the Software Evolution library is available at
@url{https://github.com/GrammaTech/sel}.  The following Common Lisp
packages are required by this library, all of which are installable
through Quicklisp (see @url{http://www.quicklisp.org/}).
@itemize
@item alexandria
@item metabang-bind
@item curry-compose-reader-macros
@item split-sequence
@item cl-ppcre
@item elf
@end itemize

Depending on the type of software object used the following may also
be required.
@itemize
@item
llvm-mutate for @code{llvm} object support (available from
@url{https://github.com/eschulte/llvm-mutate}).
@item
cil-mutate for @code{cil} object support (available from
@url{https://github.com/eschulte/cil-mutate}).
@item
clang-mutate for @code{clang} object support  (available from
@url{https://github.com/GrammaTech/clang-mutate}).
@end itemize



Install llvm-mutate, cil-mutate and clang-mutate as per the
instructions in their respective repositories. (Note, it is only
necessary to install the tools for the specific software backends you
intend to use.) Install SEL by cloning the repository into your
quicklisp local-projects directory and then running:
@example
    (ql:register-local-projects)
    (ql:quickload :software-evolution-library)
    (ql:quickload :software-evolution-library/utility)
@end example




@node Examples, Mutation, Installation, Usage
@section Examples

The following examples demonstrate usage.

@menu
* Mutation::                    Mutate a given program
* Evaluation::                  Evaluate fitness of a mutant
* Neutral Variants::            Generate neutral variants of a program
* Repair::                      Program repair
* Parallel Repair::             Parallel program repair
@c * Memoize Fitness::             A global memoized genome-fitness map
@c * Annotations::                 Annotating portions of the genome
@c * Focused Mutation::            Using annotations to focus mutation operations
@c * Execution Statistics::        Saving statistics
@end menu

@node Mutation, Evaluation, Examples, Examples
@subsection Mutation
@cindex example mutation

The following example code;
@enumerate
@item loads an @code{asm} software object from a file,
@item mutates the object, and then
@item writes the a modified version of the object to disk
@item and prints the applied mutation.
@end enumerate

@verbatiminclude ./examples/001-mutate.lisp

Executing this code will print output resembling the following.

@example
Results of applying #<SIMPLE-CUT #<ASM #x3020022A24DD> 78> to gcd written to "/tmp/fileLfs6Mf.s".
@end example

@node Evaluation, Neutral Variants, Mutation, Examples
@subsection Evaluation
@cindex example evaluation

The example code below does the following.
@enumerate
@item
Defines a @code{test} function used to evaluate the fitness of a
software object.  This function makes use of an external shell script
test driver which is run using the @code{shell} function defined in
the @code{software-evolution-library/utility}.

@item
The original program is initialized from a file on disk.

@item
Ten mutants of the original are generated by applying random edits.

@item
The @code{fitness} field of each mutant is set using the previously
defined @code{test} method.

@item
The edits and fitness of each mutant are printed.

@end enumerate

@verbatiminclude ./examples/002-evaluation.lisp

Executing this code will print output resembling the following.

@c TODO: Figure out if/why this doesn't seem to work currently.

@example
 0 fitness for edit (:INSERT 76 38)
 0 fitness for edit (:SWAP 66 77)
 0 fitness for edit (:CUT 50)
10 fitness for edit (:CUT 11)
10 fitness for edit (:SWAP 62 39)
 0 fitness for edit (:INSERT 2 48)
10 fitness for edit (:CUT 66)
 0 fitness for edit (:CUT 73)
10 fitness for edit (:INSERT 73 26)
 0 fitness for edit (:INSERT 71 1)
@end example

@node Neutral Variants, Repair, Evaluation, Examples
@subsection Neutral Variants
@cindex neutral variants

Using the @code{test} function defined in the previous example
(@pxref{Evaluation}), the code block below generates a number of
variants of the original program which still satisfy the test suite,
known as ``neutral mutants'' (see @cite{Software Mutational
Robustness} available at @url{http://arxiv.org/abs/1204.4224}).

@verbatiminclude ./examples/003-neutral.lisp


@node Repair, Parallel Repair, Neutral Variants, Examples
@subsection Repair
@cindex repair

Using the @code{test} function defined in a previous example
(@pxref{Evaluation}), the code block below searches for a ``repair''
of the buggy gcd implementation in @code{test/etc/gcd/gcd.s}.  The
``repair'' will be a version of gcd which passes all 11 tests run in
@code{test}.

The @code{target} and @code{max-evals} keyword arguments are passed to
@code{evolve} (@pxref{evolve}).  These arguments terminate the
evolutionary search when either a repair has been reached or a budget
of fitness evaluations has been exhausted respectively.

The following properties of this example should be noted.

@enumerate
@item
Before calling @code{evolve} the population is populated with copies
of the original program.

@item
The @code{*orig*} individual is assigned a fitness before the
@code{*population*} is populated.  This is necessary as the search
functions assume that every element of @code{*population*} already
have a fitness assigned.

@item
The @code{*population*} is not explicitly passed to the @code{evolve}
function which implicitly modifies the @code{*population*} variable.
When this function terminates the evolved program variants will be
saved in the @code{*population*}.

@end enumerate

@verbatiminclude ./examples/004-evolve.lisp

@node Parallel Repair, Troubleshooting, Repair, Examples
@subsection Parallel Repair
@cindex parallel repair

Evolution may be parallelized by calling @code{evolve} in multiple
threads.  For example a parallel version of the above example would
replace,

@example
(let ((*target-fitness-p* [@{= 11@} #'fitness]))
  (evolve #'test :max-evals 100))
@end example

with the following.

@example
(require 'bordeaux-threads)
(defvar *num-threads* 64 "Number of available cores.")

;; launch *num-threads* evolution threads
(let ((*target-fitness-p* [@{= 11@} #'fitness]))
  (let (threads)
    (loop :for n :below *num-threads* :do
       (push (bordeaux-threads:make-thread
              (lambda () (evolve #'test :max-evals 100))
              :name (format nil "opt-~d" n))
             threads))))

;; wait for all threads to return
(mapc #'bordeaux-threads:join-thread threads)
@end example

@c @node Annotations, Focused Mutation, Parallel Fitness Evaluation, Usage Examples
@c @section Annotations
@c @cindex annotations

@c @node Focused Mutation, Execution Statistics, Annotations, Usage Examples
@c @section Focused Mutation
@c @cindex focused mutation

@c @node Execution Statistics, Memoize Fitness, Focused Mutation, Usage Examples
@c @section Execution Statistics
@c @cindex execution statistics

@c @node Memoize Fitness, Neutral Variants, Execution Statistics, Usage Examples
@c @section Memoize Fitness
@c @cindex memoize fitness


<<<<<<< HEAD

@node Troubleshooting, SEL API Reference, Usage, Top
@chapter Troubleshooting
@cindex troubleshooting

@include troubleshooting.texi
=======

@node Troubleshooting, SEL API Reference, Usage, Top
@chapter Troubleshooting
@cindex troubleshooting

@include troubleshooting.texi


@node SEL API Reference, SEL API, Troubleshooting, Top
@chapter SEL API Reference
@cindex api

@include api.texi


@node SEL API, SEL API Reference, SEL Utility API, Top
@appendix SEL API
@include include/sb-texinfo.texinfo
@include sel-api.texi
>>>>>>> 1ff04ca4

@node SEL Utility API, SEL View API, SEL API, Top

<<<<<<< HEAD
@node SEL API Reference, SEL API, Troubleshooting, Top
@chapter SEL API Reference
@cindex api

@include api.texi


@node SEL API, SEL API Reference, SEL/Utility API, Top
@appendix SEL API
@include include/sb-texinfo.texinfo
@include sel-api.texi

@node SEL/Utility API, SEL/View API, SEL API, Top
@appendix SEL Utility API
@include sel-utility-api.texi

@node SEL/View API, General Lisp Advice, SEL/Utility API, Top
@appendix SEL View API
@include sel-view-api.texi


@node General Lisp Advice, Getting Started with Lisp, SEL/View API, Top
=======
@appendix SEL Utility API
@cindex utility
@include sel-utility-api.texi




@node SEL View API, General Lisp Advice, SEL Utility API, Top
@chapter SEL View API

@cindex view

@include sel-view-api.texi



@node General Lisp Advice, Getting Started with Lisp, SEL View API, Top
>>>>>>> 1ff04ca4
@appendix General Lisp Advice

@menu
* Getting Started with Lisp::
* Additional Lisp Resources::
* General Lisp Debugging Advice::
@end menu


@node Getting Started with Lisp, Additional Lisp Resources, General Lisp Advice, General Lisp Advice
@appendixsec Getting Started with Lisp

We recommend the following Common Lisp resources.

@itemize

@item
The @url{http://cliki.net/Getting+Started,Getting Started} guide provided on @url{http://cliki.net/,CLiki}, the Common Lisp wiki.

This is a fairly complete guide to starting out with Lisp in general
and Common Lisp in particular.

@item @url{http://www.gigamonkeys.com/book/,Practical Common Lisp}.

Especially, @url{
http://www.gigamonkeys.com/book/lather-rinse-repeat-a-tour-of-the-repl.html,
Chapter 2} describes how to get Emacs and Slime working.

@end itemize


We strongly recommend that you use Emacs: no other editor has such
strong integration into the Lisp process (useful for finding function
definitions, automatically displaying information, compiling,
highlighting compiler warnings, evaluating, etc...).
Install Emacs @url{http://emacswiki.org/emacs/ParEdit,ParEdit} for
additional Lisp authoring support.

If you prefer to use VIM, we recommend installing
@url{https://github.com/vim-scripts/paredit.vim,paredit.vim}.




@node Additional Lisp Resources, General Lisp Debugging Advice, Getting Started with Lisp, General Lisp Advice

@appendixsec Additional Lisp Resources

@itemize

@item
The @code{#lisp} IRC room on the @url{https://freenode.net/,freenode}
IRC server.


@item 
@url{http://www.cliki.net/slime-howto,Introduction to Slime}

@item
@url{https://www.emacswiki.org/emacs/ParEdit,Introduction to ParEdit}

@item
@url{https://melpa.org/#/getting-started,Introduction to Melpa}

@item
@url{http://malisper.me/2015/07/07/debugging-lisp-part-1-recompilation/,Debugging Lisp}

@item
@url{http://www.gigamonkeys.com/book/,Practical Common Lisp Book}

@item
@url{https://www.csee.umbc.edu/courses/331/resources/lisp/onLisp/,On Lisp}

@item
@url{https://github.com/eschulte/curry-compose-reader-macros,
     Curry compose reader macros@comma{} aka@comma{} those weird @code{[@{@}]} and @code{@guillemotleft{}@guillemotright{}} symbols}

@item
We prefer @code{iter} over @code{loop}. See
@url{https://sites.google.com/site/sabraonthehill/loop-v-iter#TOC-Collect,
     @code{loop} vs. @code{iter}} for a comparison.

@item
@url{https://common-lisp.net/project/iterate/doc/index.html,
     @code{iter} in detail}

@item
@url{https://common-lisp.net/project/metabang-bind/user-guide.html,
     Using @code{bind}}

@end itemize


@node General Lisp Debugging Advice, SEL Coding Standards, Additional Lisp Resources, General Lisp Advice
@appendixsec General Lisp Debugging Advice


@subsection Log all interaction with the system shell

For problems related to the execution of external commands turn on
logging of all execution of shell commands by SEL.  This may be done
by setting the `*shell-debug*` variable to a non-nil value.

@lisp
(setq *shell-debug* t)
@end lisp

All subsequent executions of @code{shell} will now print logging
information.


@subsection Tracing specific functions

Common Lisp provides support for function-level tracing.  This may be
enabled and disabled using the @code{cl-user::trace} and
@code{cl-user::untrace} functions respectively, as shown in the
following.

@lisp
    CL-USER> (in-package :software-evolution-library/test)
    #<PACKAGE "SOFTWARE-EVOLUTION-LIBRARY/TEST">
    SE-TEST> (hello-world-clang)
    T
    SE-TEST> (cl-user::trace snippet->clang-type)
    (SNIPPET->CLANG-TYPE)
    SE-TEST> (update-asts *hello-world*)
      0: (SNIPPET->CLANG-TYPE
          ((:ARRAY . "") (:COL . 0) (:DECL . "") (:FILE . "")
           (:HASH . 342363981814211589) (:LINE . 0) (:POINTER . T) (:REQS)
           (:SIZE . 4) (:TYPE . "char")))
      0: SNIPPET->CLANG-TYPE returned
           #S(CLANG-TYPE
              :ARRAY ""
              :COL 0
    ;;;...
    #<CLANG @{1003AD88D3@}>
    SE-TEST>
@end lisp


@subsection Use extra verbosity in command-line tools

Many command-line tools compiled from @code{sel} support various levels of
verbosity in their output.  The simplest first step in debugging these
tools should be to maximize the level of verbosity, e.g. @code{-v 5}.


@node SEL Coding Standards, Use the compiler(s), General Lisp Advice, Top
@appendix SEL Coding Standards

@menu
* Use the compiler(s)::
* Whitespace::
* Comments::
* Use existing utility functions::
* Packages::
* Portability::
* Documentation::
* Don't use superfluous @code{let} or @code{let*} bindings::
* Map instead of iterate::
* Judicious use of arrow macros::
@end menu

Google's
@url{http://google.github.io/styleguide/lispguide.xml,Common Lisp guide}
is generally applicable.  Specifically the sections on
@url{http://google.github.io/styleguide/lispguide.xml#Formatting,Formatting}
and
@url{http://google.github.io/styleguide/lispguide.xml#Comment_semicolons,Comment semicolons}.

@node Use the compiler(s), Whitespace, SEL Coding Standards, SEL Coding Standards
@appendixsec Use the compiler(s)


All code should compile without warning in both SBCL and CCL.  Files
may easily be compiled from within Emacs by running @code{M-x
slime-compile-file} (which is typically bound to @code{C-c M-k}).  These
warnings are often useful and catch type errors and outright mistakes
that can easily slip through testing.  This will also ensure
@ref{Portability,portability}.


@node Whitespace, Comments, Use the compiler(s), SEL Coding Standards
@appendixsec Whitespace

@itemize
@item no tabs
@item no closing parenthesis on lines by themselves
@item indent everything as would GNU Emacs
@item typically only include vertical whitespace between top-level
   forms, sections of large functions may be demarcated by vertical
   whitespace but it is better to use smaller functions
@item no trailing whitespace
@item no whitespace following an open-paren
@end itemize


@node Comments, Use existing utility functions, Whitespace, SEL Coding Standards
@appendixsec Comments (number of semicolons matters)

@itemize
@item All comments should be complete sentences with capitalization and a period.
@item 3 (or 4) semicolons at the beginning of a line for block comments outside of any top level form
@item 2 semicolons for comments that appear between lines of code
@item 1 semicolon for comments that appear after code at the end of a line
@item vertical align end-of-line comments when possible
@item always use a space after the last semicolon and before comment text
@item In Emacs @code{M-;} inserts a comment of the appropriate type.
@end itemize

@node Use existing utility functions, Packages, Comments, SEL Coding Standards
@appendixsec Use existing utility functions (don't write your own)

Regardless of language you should look carefully for existing utility
functions before re-implementation (what you want probably already
exists!).  For common lisp in particular you should check the
following places before implementation of any utility.

@enumerate
@item Run @code{(apropos "thing")} in the repl.

@item Look in the
@url{http://www.lispworks.com/documentation/HyperSpec/Front/,hyperspec}
(this lookup is a simple key-combo from a slime mode and is worth
learning).  The hyperspec is a reference, good for lookup and bad for
browsing.

@item Check the
@url{https://common-lisp.net/project/alexandria/,Alexandria} package.

@item Check the @code{utilities} package of SEL.
@end enumerate


@node Packages, Portability, Use existing utility functions, SEL Coding Standards
@appendixsec Packages

Only use packages which are explicitly included in your current
package.  E.g., calling @code{cl-fad:foo} just because @code{cl-fad} happens to
be loaded in the lisp image every time you've run tests is @emph{not}
acceptable.  Instead the @code{:use} option to @code{defpackage} should
explicitly include the required package and if necessary @code{:shadow} and
@code{:shadowing-import-from} should be used to limit the symbols imported.


@node Portability, Documentation, Packages, SEL Coding Standards
@appendixsec Portability

All code should be portable across at least
@url{http://www.sbcl.org/,SBCL} and
@url{https://ccl.clozure.com/,CCL}.  Any code which is specific to a
particular implementation must be protected by @code{#+impl} guards.


@node Documentation, Don't use superfluous @code{let} or @code{let*} bindings, Portability, SEL Coding Standards
@appendixsec Documentation

@subsection For functions and methods

Write documentation strings for @emph{every} function @emph{always}.
Also, ensure every @code{defmethod} has a @code{defgeneric} which has
a documentation string.

@subsection For files and modules

Large new functional modules (e.g., a new file of code) should be
documented in the manual.  The SEL manual is located in the @code{doc/}
subdirectory and is written in texinfo.  Follow the example set by
existing documentation to add new sections to this manual.



@node Don't use superfluous @code{let} or @code{let*} bindings, Map instead of iterate, Documentation, SEL Coding Standards
@appendixsec Don't use superfluous @code{let} or @code{let*} bindings


Any @code{let*} which can be changed to a @code{let} should be changed
to a @code{let}.

Typically, if a let-bound variable is only used once it should not be
bound but instead its definition should replace its sole use.  This
is suggested because each variable binding forces every subsequent
reader to perform a dereference.  For example, this

@lisp
(let* ((subject (quick brown fox))
       (object (lazy dog))
       (sentence (The subject jumps over the object.)))
  sentence)
@end lisp

is harder to read than this.

@lisp
(The quick brown fox jumps over the lazy dog)
@end lisp

There are some exceptions to this rule.

@itemize

@item
If the variable is often used in debugging (printf or debugger) and it
thus matters that it is bound at that point in the code then this may
be acceptable.

@item
If the let-bound value appears as, lets say, the third argument to
some function the in-lining of the long calculation may obscure the
flow of the function with it's other arguments.

@item
If use of the let avoids horrible indentation issues then it may be
acceptable.

@end itemize

@node Map instead of iterate, Judicious use of arrow macros, Don't use superfluous @code{let} or @code{let*} bindings, SEL Coding Standards
@appendixsec Map instead of iterate


Generally @code{mapc}, @code{mapcar}, @code{mappend}, and
@code{reduce} should be preferred to use of the @code{iterate} macro
(which should itself be preferred to @code{loop} which should never be
used).  In general @code{iterate} should be limited to cases where
non-trivial accumulation variables or incremental state are needed.
Potentially there are cases where a straightforward @code{iterate} has
better indentation behavior, in which case it might be acceptable (but
I can't think of one now).


@node Judicious use of arrow macros, Map instead of iterate, Map instead of iterate, SEL Coding Standards
@appendixsec Judicious use of ``arrow'' (@code{->}, @code{->>}, etc...) macros

We sometimes over-use the @code{->} and @code{->>} macros.  These
@emph{typically} only make sense to chain multiple calls, not single
(or often double) nested call.  One exception here is to aid
indentation (avoid going over 80 characters) when regular nesting
would require contortionist indentation.  For example in the following
excerpt from our tests.  This


@lisp
    (is (equalp (->> (stmt-starting-with-text *collatz* "int collatz")
                     (function-body *collatz*))
                #|...|#))
@end lisp

is nicer than this.

@lisp
    (is (equalp (function-body
                 *collatz*
                 (stmt-starting-with-text *collatz* "int collatz"))
                #|...|#))
@end lisp


<<<<<<< HEAD
@node Copying, GNU Free Documentation License, SEL/Utility API, Top
=======
@node Licensing, Copying, SEL Utility API, Top

@menu
* Copying::                     The GNU General Public License gives
                                you permission to redistribute GNU Emacs on
                                certain terms; it also explains that there is
                                no warranty.
* GNU Free Documentation License::  The license for this documentation.
@end menu


@node Copying, GNU Free Documentation License, Licensing, Licensing
>>>>>>> 1ff04ca4
@appendix GNU GENERAL PUBLIC LICENSE
@include gpl.texi


@node GNU Free Documentation License, Index, Copying, Licensing
@appendixsec GNU Free Documentation License
@include doclicense.texi

@node Index,  , Licensing, Top
@unnumbered Index

@c Combine all index (function variable type and concept) types into a
@c single index.
@syncodeindex fn cp
@syncodeindex vr cp
@syncodeindex tp cp
@printindex cp

@bye<|MERGE_RESOLUTION|>--- conflicted
+++ resolved
@@ -42,8 +42,6 @@
 @ref{Macro \name\, @code{\name\}}
 @end macro
 
-<<<<<<< HEAD
-=======
 @macro refapifunction{name}
 @ref{Function \name\, @code{\name\}}
 @end macro
@@ -52,7 +50,6 @@
 @ref{Generic-Function \name\, @code{\name\}}
 @end macro
 
->>>>>>> 1ff04ca4
 
 @ifnottex
 @node Top, Introduction, (dir), (dir)
@@ -79,15 +76,6 @@
 * Components::                  Components provided by SEL.
 * Usage::                       Using SEL, including examples.
 * Troubleshooting::             Solutions for build and test issues.
-<<<<<<< HEAD
-
-
-SEL API Reference
-* SEL API Reference::           Full API reference including usage guidelines.
-* SEL API::                     Public functions, variables, and macros
-* SEL/Utility API::             Public functions, variables, and macros
-* SEL/View API::                Public functions, variables, and macro
-=======
 
 
 SEL API Reference
@@ -95,20 +83,11 @@
 * SEL API::                     Public functions, variables, and macros
 * SEL Utility API::             Public functions, variables, and macros
 * SEL View API::                Public functions, variables, and macro
->>>>>>> 1ff04ca4
 
 Appendices
 * General Lisp Advice::         Information for those new to Common Lisp
 * SEL Coding Standards::        Guidance for contribution to SEL
-<<<<<<< HEAD
-* Copying::                     The GNU General Public License gives
-                                you permission to redistribute GNU Emacs on
-                                certain terms; it also explains that there is
-                                no warranty.
-* GNU Free Documentation License::  The license for this documentation.
-=======
 * Licensing::                   Licensing for SEL and for this documentation.
->>>>>>> 1ff04ca4
 * Index::                       Complete index.
 
 @end menu
@@ -370,8 +349,6 @@
 @cindex software objects
 
 
-<<<<<<< HEAD
-=======
 The Software Evolution Library represents software as
 @refapiclass{software} objects.
 
@@ -399,7 +376,6 @@
 
 @end table
 
->>>>>>> 1ff04ca4
 @subsection Available software object types
 
 
@@ -425,7 +401,6 @@
       @tab @refapiclass{asm}
       @tab mature
 
-<<<<<<< HEAD
 
 @item linked ELF binaries
       @tab @refapiclass{elf-mips} @*  @refapiclass{elf-cisc}
@@ -455,48 +430,11 @@
 @subsection Adding new software object types
 
 SEL software objects should derive from the most-relevant base
-class. For source code based software objects, this is the 
-@c @refapiclass{ast}
-@code{ast} class. To define a new software object type from an
-existing base class, use macro @refapimacro{define-software}. 
-
-
-=======
-
-@item linked ELF binaries
-      @tab @refapiclass{elf-mips} @*  @refapiclass{elf-cisc}
-      @tab mature
-      
-@item LLVM IR
-      @tab @refapiclass{llvm}
-      @tab experimental
-
-@item CIL
-      @tab @refapiclass{cil}
-      @tab experimental
-
-@item LISP
-      @tab @refapiclass{lisp}
-      @tab experimental
-
-@item Forth
-      @tab @refapiclass{forth}
-      @tab experimental
-
-@end multitable
-
-
-
-
-@subsection Adding new software object types
-
-SEL software objects should derive from the most-relevant base
 class. For source code based software objects, this is the
 @refapiclass{ast} class. To define a new software object type from an
 existing base class, use macro @refapimacro{define-software}.
 
 
->>>>>>> 1ff04ca4
 @lisp
 (define-software new-software-type (base-software-type)
   ())
@@ -1037,14 +975,6 @@
 @c @cindex memoize fitness
 
 
-<<<<<<< HEAD
-
-@node Troubleshooting, SEL API Reference, Usage, Top
-@chapter Troubleshooting
-@cindex troubleshooting
-
-@include troubleshooting.texi
-=======
 
 @node Troubleshooting, SEL API Reference, Usage, Top
 @chapter Troubleshooting
@@ -1064,34 +994,9 @@
 @appendix SEL API
 @include include/sb-texinfo.texinfo
 @include sel-api.texi
->>>>>>> 1ff04ca4
 
 @node SEL Utility API, SEL View API, SEL API, Top
 
-<<<<<<< HEAD
-@node SEL API Reference, SEL API, Troubleshooting, Top
-@chapter SEL API Reference
-@cindex api
-
-@include api.texi
-
-
-@node SEL API, SEL API Reference, SEL/Utility API, Top
-@appendix SEL API
-@include include/sb-texinfo.texinfo
-@include sel-api.texi
-
-@node SEL/Utility API, SEL/View API, SEL API, Top
-@appendix SEL Utility API
-@include sel-utility-api.texi
-
-@node SEL/View API, General Lisp Advice, SEL/Utility API, Top
-@appendix SEL View API
-@include sel-view-api.texi
-
-
-@node General Lisp Advice, Getting Started with Lisp, SEL/View API, Top
-=======
 @appendix SEL Utility API
 @cindex utility
 @include sel-utility-api.texi
@@ -1109,7 +1014,6 @@
 
 
 @node General Lisp Advice, Getting Started with Lisp, SEL View API, Top
->>>>>>> 1ff04ca4
 @appendix General Lisp Advice
 
 @menu
@@ -1468,9 +1372,6 @@
 @end lisp
 
 
-<<<<<<< HEAD
-@node Copying, GNU Free Documentation License, SEL/Utility API, Top
-=======
 @node Licensing, Copying, SEL Utility API, Top
 
 @menu
@@ -1483,7 +1384,6 @@
 
 
 @node Copying, GNU Free Documentation License, Licensing, Licensing
->>>>>>> 1ff04ca4
 @appendix GNU GENERAL PUBLIC LICENSE
 @include gpl.texi
 
